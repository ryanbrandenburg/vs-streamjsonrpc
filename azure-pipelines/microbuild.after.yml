--- conflicted
+++ resolved
@@ -1,14 +1,11 @@
 parameters:
-<<<<<<< HEAD
+- name: EnableCompliance
+  type: boolean
 - name: EnableAPIScan
   type: boolean
 - name: OptProf
   type: boolean
   default: false
-=======
-  EnableCompliance:
-  EnableAPIScan:
->>>>>>> 44062e8b
 
 steps:
 - task: MicroBuildCodesignVerify@3
@@ -19,8 +16,7 @@
 
 - task: MicroBuildCleanup@1
   condition: succeededOrFailed()
-<<<<<<< HEAD
-  displayName: MicroBuild Cleanup
+  displayName: ⚙️ MicroBuild Cleanup
 
 - task: ms-vscs-artifact.build-tasks.artifactDropTask-1.artifactDropTask@0
   inputs:
@@ -29,7 +25,7 @@
     sourcePath: $(Build.ArtifactStagingDirectory)\OptProf\ProfilingInputs
     toLowerCase: false
     usePat: true
-  displayName: Publish to Artifact Services - ProfilingInputs
+  displayName: 📢 Publish to Artifact Services - ProfilingInputs
   condition: and(succeeded(), ne(variables['Build.Reason'], 'PullRequest'))
   continueOnError: true
 
@@ -38,20 +34,8 @@
     PathtoPublish: $(Build.ArtifactStagingDirectory)/InsertionOutputs
     ArtifactName: InsertionOutputs
     ArtifactType: Container
-  displayName: Publish InsertionOutputs as Azure DevOps artifacts
+  displayName: 📢 Publish InsertionOutputs as Azure DevOps artifacts
   condition: and(succeeded(), ne(variables['Build.Reason'], 'PullRequest'))
-
-- task: ManifestGeneratorTask@0
-  displayName: Software Bill of Materials generation
-  inputs:
-    BuildDropPath: $(System.DefaultWorkingDirectory)/bin/StreamJsonRpc/$(BuildConfiguration)
-    BuildComponentPath: $(System.DefaultWorkingDirectory)/obj/src/StreamJsonRpc
-
-- powershell: Copy-Item -Recurse "$(System.DefaultWorkingDirectory)/bin/StreamJsonRpc/$(BuildConfiguration)/_manifest" "$(System.DefaultWorkingDirectory)/bin/Packages/$(BuildConfiguration)/NuGet"
-  displayName: Publish Software Bill of Materials
-=======
-  displayName: ⚙️ MicroBuild Cleanup
->>>>>>> 44062e8b
 
 - task: Ref12Analyze@0
   displayName: 📑 Ref12 (Codex) Analyze
@@ -66,11 +50,7 @@
   condition: and(succeeded(), eq(variables['Build.SourceBranch'], 'refs/heads/main'), ne(variables['Build.Reason'], 'PullRequest'))
   continueOnError: true
 
-<<<<<<< HEAD
-- ${{ if ne(parameters.OptProf, 'true') }}:
-=======
 - ${{ if eq(parameters.EnableCompliance, 'true') }}:
->>>>>>> 44062e8b
   - template: secure-development-tools.yml
     parameters:
       EnableAPIScan: ${{ parameters.EnableAPIScan }}