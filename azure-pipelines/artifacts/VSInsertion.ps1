--- conflicted
+++ resolved
@@ -1,12 +1,5 @@
 # This artifact captures everything needed to insert into VS (NuGet packages, insertion metadata, etc.)
 
-<<<<<<< HEAD
-<#
-.PARAMETER SbomNotRequired
-    Indicates that returning the artifacts available is preferable to nothing at all when the SBOM has not yet been generated.
-#>
-=======
->>>>>>> 44062e8b
 [CmdletBinding()]
 Param (
 )
@@ -26,7 +19,6 @@
 $NuGetPackages = "$RepoRoot\bin\Packages\$BuildConfiguration\NuGet"
 $CoreXTPackages = "$RepoRoot\bin\Packages\$BuildConfiguration\CoreXT"
 
-<<<<<<< HEAD
 if (!(Test-Path $NuGetPackages)) {
     Write-Warning "Skipping because NuGet packages haven't been built yet."
     return @{}
@@ -55,13 +47,8 @@
     exit $LASTEXITCODE
 }
 
-# This artifact is not ready if we're running on the devdiv AzDO account and we don't have an SBOM yet.
-if ($env:SYSTEM_COLLECTIONID -eq '011b8bdf-6d56-4f87-be0d-0092136884d9' -and -not (Test-Path $NuGetPackages/_manifest) -and -not $SbomNotRequired) {
-    Write-Host "Skipping because SBOM isn't generated yet."
-=======
 if (!(Test-Path $PackagesRoot)) {
     Write-Warning "Skipping because packages haven't been built yet."
->>>>>>> 44062e8b
     return @{}
 }
 
