--- conflicted
+++ resolved
@@ -1,7 +1,2 @@
 # This is the default branch of the VS repo that we will use to insert into VS.
-<<<<<<< HEAD
-# It may also be the value used by the IBCMergeBranch variable.
-'rel/d16.2'
-=======
-'rel/d16.3'
->>>>>>> bf9f70d5
+'rel/d16.3'