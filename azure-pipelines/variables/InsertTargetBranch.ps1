--- conflicted
+++ resolved
@@ -1,7 +1,2 @@
 # This is the default branch of the VS repo that we will use to insert into VS.
-<<<<<<< HEAD
-'master'
-=======
-# It may also be the value used by the IBCMergeBranch variable.
-'rel/d16.1'
->>>>>>> 3d47446a
+'rel/d16.3'