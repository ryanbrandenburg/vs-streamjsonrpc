--- conflicted
+++ resolved
@@ -19,135 +19,7 @@
 - job: Windows
   pool: Hosted VS2017
   steps:
-<<<<<<< HEAD
-  - script: |
-      dotnet tool install --tool-path . nbgv
-      .\nbgv cloud -p src
-    displayName: Set build number
-    condition: ne(variables['system.pullrequest.isfork'], true)
-  - task: PowerShell@2
-    displayName: Set VSTS variables
-    inputs:
-      targetType: inline
-      script: |
-        if ($env:SignType -eq 'Real') {
-          $feedGuid = '09d8d03c-1ac8-456e-9274-4d2364527d99'
-        } else {
-          $feedGuid = 'da484c78-f942-44ef-b197-99e2a1bef53c'
-        }
-
-        Write-Host "##vso[task.setvariable variable=feedGuid]$feedGuid"
-
-        if ($env:ComputerName.StartsWith('factoryvm', [StringComparison]::OrdinalIgnoreCase)) {
-          Write-Host "Running on hosted queue"
-          Write-Host "##vso[task.setvariable variable=Hosted]true"
-        }
-
-        if ($env:SYSTEM_COLLECTIONID -eq '011b8bdf-6d56-4f87-be0d-0092136884d9') {
-          Write-Host "Running on official devdiv account: $env:System_TeamFoundationCollectionUri"
-        } else {
-          Write-Host "Running under OSS account: $env:System_TeamFoundationCollectionUri"
-        }
-
-  - ${{ if eq(variables['system.collectionId'], '011b8bdf-6d56-4f87-be0d-0092136884d9') }}:
-    - template: azure-pipelines/.azure-pipeline.microbuild.before.yml
-
-  - script: dotnet --info
-    displayName: Show dotnet SDK info
-
-  - task: DotNetCoreCLI@2
-    displayName: Restore
-    inputs:
-      command: restore
-      verbosityRestore: normal # detailed, normal, minimal
-      projects: src/**/*.sln
-      feedsToUse: config
-      nugetConfigPath: src/nuget.config
-
-  # Use VSBuild on Windows so GitLink will work (it fails on dotnet build)
-  - task: VSBuild@1
-    inputs:
-      vsVersion: 15.0
-      msbuildArgs: /t:build /m /v:m /bl:"$(Build.ArtifactStagingDirectory)/build_logs/msbuild.binlog"
-      platform: $(BuildPlatform)
-      configuration: $(BuildConfiguration)
-    displayName: Build Visual Studio solution
-
-  - task: DotNetCoreCLI@2
-    displayName: Run tests
-    inputs:
-      command: test
-      projects: src/**/*.Tests.csproj
-      arguments: --configuration $(BuildConfiguration) --no-build --filter "TestCategory!=FailsInCloudTest" -v n
-    condition: and(succeeded(), ne(variables['SignType'], 'real'))
-
-  - task: CopyFiles@1
-    inputs:
-      Contents: |
-        obj/**/project.assets.json
-      TargetFolder: $(Build.ArtifactStagingDirectory)/projectAssetsJson
-    displayName: Collecting project.assets.json artifacts
-    condition: succeededOrFailed()
-
-  - task: PublishBuildArtifacts@1
-    inputs:
-      PathtoPublish: $(Build.ArtifactStagingDirectory)/projectAssetsJson
-      ArtifactName: projectAssetsJson
-      ArtifactType: Container
-    displayName: Publish projectAssetsJson artifacts
-    condition: and(succeededOrFailed(), ne(variables['system.pullrequest.isfork'], true))
-
-  - task: PublishBuildArtifacts@1
-    inputs:
-      PathtoPublish: $(Build.ArtifactStagingDirectory)/build_logs
-      ArtifactName: build_logs
-      ArtifactType: Container
-    displayName: Publish build_logs artifacts
-    condition: and(succeededOrFailed(), ne(variables['system.pullrequest.isfork'], true))
-
-  ## The rest of these steps are for deployment and skipped for PR builds
-
-  #- task: PublishBuildArtifacts@1
-  #  inputs:
-  #    PathtoPublish: $(build.sourcesdirectory)/bin
-  #    ArtifactName: bin
-  #    ArtifactType: Container
-  #  condition: and(succeeded(), ne(variables['Build.Reason'], 'PullRequest'), ne(variables['system.pullrequest.isfork'], true))
-
-  - task: DotNetCoreCLI@2
-    displayName: Pack
-    inputs:
-      command: pack
-      projects: src/**/*.sln
-      nobuild: true
-      verbosityPack: normal
-      packDirectory: $(Build.ArtifactStagingDirectory)/deployables
-
-  - task: VSTest@2
-    displayName: Run tests on .NET Framework (with code coverage)
-    inputs:
-      testFiltercriteria: TestCategory!=FailsInCloudTest
-      searchFolder: $(System.DefaultWorkingDirectory)\bin
-      testAssemblyVer2: |
-        **\*tests*.dll
-      platform: $(BuildPlatform)
-      configuration: $(BuildConfiguration)
-      codeCoverageEnabled: true
-    condition: and(succeeded(), ne(variables['SignType'], 'real'))
-
-  - ${{ if eq(variables['system.collectionId'], '011b8bdf-6d56-4f87-be0d-0092136884d9') }}:
-    - template: azure-pipelines/.azure-pipeline.microbuild.after.yml
-
-  - task: PublishBuildArtifacts@1
-    inputs:
-      PathtoPublish: $(Build.ArtifactStagingDirectory)/deployables
-      ArtifactName: deployables
-      ArtifactType: Container
-    displayName: Publish deployables artifacts
-    condition: and(succeeded(), ne(variables['Build.Reason'], 'PullRequest'), ne(variables['system.pullrequest.isfork'], true))
-=======
   - template: azure-pipelines/build.yml
->>>>>>> a05c1bdc
 
 - job: Linux
   pool:
