﻿// Copyright (c) Microsoft Corporation. All rights reserved.
// Licensed under the MIT license. See LICENSE file in the project root for full license information.

namespace StreamJsonRpc
{
    using System;
    using System.Buffers;
    using System.Collections.Generic;
    using System.Diagnostics;
    using System.Diagnostics.CodeAnalysis;
    using System.Globalization;
    using System.IO;
    using System.IO.Pipelines;
    using System.Linq;
    using System.Reflection;
    using System.Runtime.Serialization;
    using System.Text;
    using System.Threading;
    using System.Threading.Tasks;
    using Microsoft;
    using Microsoft.VisualStudio.Threading;
    using Nerdbank.Streams;
    using Newtonsoft.Json;
    using Newtonsoft.Json.Linq;
    using StreamJsonRpc.Protocol;
    using StreamJsonRpc.Reflection;

    /// <summary>
    /// Uses Newtonsoft.Json serialization to serialize <see cref="JsonRpcMessage"/> as JSON (text).
    /// </summary>
    /// <remarks>
    /// Each instance of this class may only be used with a single <see cref="JsonRpc" /> instance.
    /// </remarks>
    public class JsonMessageFormatter : IJsonRpcAsyncMessageTextFormatter, IJsonRpcInstanceContainer, IDisposable
    {
        /// <summary>
        /// The key into an <see cref="Exception.Data"/> dictionary whose value may be a <see cref="JToken"/> that failed deserialization.
        /// </summary>
        internal const string ExceptionDataKey = "JToken";

        /// <summary>
        /// A collection of supported protocol versions.
        /// </summary>
        private static readonly IReadOnlyCollection<Version> SupportedProtocolVersions = new Version[] { new Version(1, 0), new Version(2, 0) };

        /// <summary>
        /// UTF-8 encoding without a preamble.
        /// </summary>
        private static readonly Encoding DefaultEncoding = new UTF8Encoding(encoderShouldEmitUTF8Identifier: false);

        /// <summary>
        /// The <see cref="char"/> array pool to use for each <see cref="JsonTextReader"/> instance.
        /// </summary>
        private static readonly IArrayPool<char> JsonCharArrayPool = new JsonArrayPool<char>(ArrayPool<char>.Shared);

        /// <summary>
        /// An exactly default instance of the <see cref="JsonSerializer"/> to use where no special settings
        /// are needed.
        /// </summary>
        /// <remarks>
        /// This is useful when calling such APIs as <see cref="JToken.FromObject(object, JsonSerializer)"/>
        /// because <see cref="JToken.FromObject(object)"/> allocates a new serializer with each invocation.
        /// </remarks>
        private static readonly JsonSerializer DefaultSerializer = JsonSerializer.CreateDefault();

        /// <summary>
        /// The reusable <see cref="TextWriter"/> to use with newtonsoft.json's serializer.
        /// </summary>
        private readonly BufferTextWriter bufferTextWriter = new BufferTextWriter();

        /// <summary>
        /// The reusable <see cref="TextReader"/> to use with newtonsoft.json's deserializer.
        /// </summary>
        private readonly SequenceTextReader sequenceTextReader = new SequenceTextReader();

        /// <summary>
        /// <see cref="MessageFormatterProgressTracker"/> instance containing useful methods to help on the implementation of message formatters.
        /// </summary>
        private readonly MessageFormatterProgressTracker formatterProgressTracker = new MessageFormatterProgressTracker();

        /// <summary>
        /// The helper for marshaling pipes as RPC method arguments.
        /// </summary>
        private readonly MessageFormatterDuplexPipeTracker duplexPipeTracker = new MessageFormatterDuplexPipeTracker();

        /// <summary>
        /// A value indicating whether a request where <see cref="Protocol.JsonRpcRequest.RequestId"/> is a <see cref="string"/>
        /// has been transmitted.
        /// </summary>
        /// <remarks>
        /// This is useful to detect whether <see cref="JsonRpc"/> is operating in its default mode of producing
        /// integer-based values for <see cref="Protocol.JsonRpcRequest.RequestId"/>, which informs us whether we should
        /// type coerce strings in response messages back to integers to accomodate JSON-RPC servers
        /// that improperly convert our integers to strings.
        /// </remarks>
        private bool observedTransmittedRequestWithStringId;

        /// <summary>
        /// The version of the JSON-RPC protocol being emulated by this instance.
        /// </summary>
        [DebuggerBrowsable(DebuggerBrowsableState.Never)]
        private Version protocolVersion = new Version(2, 0);

        /// <summary>
        /// Backing field for the <see cref="Encoding"/> property.
        /// </summary>
        [DebuggerBrowsable(DebuggerBrowsableState.Never)]
        private Encoding encoding;

        /// <summary>
        /// Backing field for the <see cref="IJsonRpcInstanceContainer.Rpc"/> property.
        /// </summary>
        /// <remarks>
        /// This field is used to create the <see cref="IProgress{T}" /> instance that will send the progress notifications when server reports it.
        /// The <see cref="IJsonRpcInstanceContainer.Rpc" /> property helps to ensure that only one <see cref="JsonRpc" /> instance is associated with this formatter.
        /// </remarks>
        private JsonRpc? rpc;

        /// <summary>
        /// Initializes a new instance of the <see cref="JsonMessageFormatter"/> class
        /// that uses JsonProgress (without the preamble) for its text encoding.
        /// </summary>
        public JsonMessageFormatter()
            : this(DefaultEncoding)
        {
        }

        /// <summary>
        /// Initializes a new instance of the <see cref="JsonMessageFormatter"/> class.
        /// </summary>
        /// <param name="encoding">The encoding to use for the JSON text.</param>
        public JsonMessageFormatter(Encoding encoding)
        {
            Requires.NotNull(encoding, nameof(encoding));
            this.encoding = encoding;

            this.JsonSerializer = new JsonSerializer()
            {
                NullValueHandling = NullValueHandling.Ignore,
                ConstructorHandling = ConstructorHandling.AllowNonPublicDefaultConstructor,
                Converters =
                {
                    new JsonProgressServerConverter(this),
                    new JsonProgressClientConverter(this),
                    new DuplexPipeConverter(this),
                    new PipeReaderConverter(this),
                    new PipeWriterConverter(this),
                    new StreamConverter(this),
                },
            };
        }

        /// <summary>
        /// Gets or sets the encoding to use for transmitted messages.
        /// </summary>
        public Encoding Encoding
        {
            get => this.encoding;

            set
            {
                Requires.NotNull(value, nameof(value));
                this.encoding = value;
            }
        }

        /// <summary>
        /// Gets or sets the version of the JSON-RPC protocol emulated by this instance.
        /// </summary>
        /// <value>The default value is 2.0.</value>
        public Version ProtocolVersion
        {
            get => this.protocolVersion;

            set
            {
                Requires.NotNull(value, nameof(value));
                if (!SupportedProtocolVersions.Contains(value))
                {
                    throw new NotSupportedException(string.Format(CultureInfo.CurrentCulture, Resources.UnsupportedJsonRpcProtocolVersion, value, string.Join(", ", SupportedProtocolVersions)));
                }

                this.protocolVersion = value;
            }
        }

        /// <summary>
        /// Gets the <see cref="Newtonsoft.Json.JsonSerializer"/> used when serializing and deserializing method arguments and return values.
        /// </summary>
        public JsonSerializer JsonSerializer { get; }

        /// <summary>
        /// Gets or sets the <see cref="MultiplexingStream"/> that may be used to establish out of band communication (e.g. marshal <see cref="IDuplexPipe"/> arguments).
        /// </summary>
        public MultiplexingStream? MultiplexingStream
        {
            get => this.duplexPipeTracker.MultiplexingStream;
            set
            {
                Verify.Operation(this.rpc == null, Resources.FormatterConfigurationLockedAfterJsonRpcAssigned);
                this.duplexPipeTracker.MultiplexingStream = value;
            }
        }

        /// <inheritdoc/>
        JsonRpc IJsonRpcInstanceContainer.Rpc
        {
            set
            {
                Verify.Operation(this.rpc == null, Resources.FormatterConfigurationLockedAfterJsonRpcAssigned);
                this.rpc = value;
            }
        }

        /// <inheritdoc/>
        public JsonRpcMessage Deserialize(ReadOnlySequence<byte> contentBuffer) => this.Deserialize(contentBuffer, this.Encoding);

        /// <inheritdoc/>
        public JsonRpcMessage Deserialize(ReadOnlySequence<byte> contentBuffer, Encoding encoding)
        {
            Requires.NotNull(encoding, nameof(encoding));

            JToken json = this.ReadJToken(contentBuffer, encoding);
            return this.Deserialize(json);
        }

        /// <inheritdoc/>
        public async ValueTask<JsonRpcMessage> DeserializeAsync(PipeReader reader, Encoding encoding, CancellationToken cancellationToken)
        {
            Requires.NotNull(reader, nameof(reader));
            Requires.NotNull(encoding, nameof(encoding));

            using (var jsonReader = new JsonTextReader(new StreamReader(reader.AsStream(), encoding)))
            {
                this.ConfigureJsonTextReader(jsonReader);
                JToken json = await JToken.ReadFromAsync(jsonReader, cancellationToken).ConfigureAwait(false);
                return this.Deserialize(json);
            }
        }

        /// <inheritdoc/>
        public ValueTask<JsonRpcMessage> DeserializeAsync(PipeReader reader, CancellationToken cancellationToken) => this.DeserializeAsync(reader, this.Encoding, cancellationToken);

        /// <inheritdoc/>
        public void Serialize(IBufferWriter<byte> contentBuffer, JsonRpcMessage message)
        {
            JToken json = this.Serialize(message);

            this.WriteJToken(contentBuffer, json);
        }

        /// <summary>
        /// Deserializes a <see cref="JToken"/> to a <see cref="JsonRpcMessage"/>.
        /// </summary>
        /// <param name="json">The JSON to deserialize.</param>
        /// <returns>The deserialized message.</returns>
        public JsonRpcMessage Deserialize(JToken json)
        {
            Requires.NotNull(json, nameof(json));

            try
            {
                switch (this.ProtocolVersion.Major)
                {
                    case 1:
                        this.VerifyProtocolCompliance(json["jsonrpc"] == null, json, "\"jsonrpc\" property not expected. Use protocol version 2.0.");
                        this.VerifyProtocolCompliance(json["id"] != null, json, "\"id\" property missing.");
                        return
                            json["method"] != null ? this.ReadRequest(json) :
                            json["error"]?.Type == JTokenType.Null ? this.ReadResult(json) :
                            json["error"]?.Type != JTokenType.Null ? (JsonRpcMessage)this.ReadError(json) :
                            throw this.CreateProtocolNonComplianceException(json);
                    case 2:
                        this.VerifyProtocolCompliance(json.Value<string>("jsonrpc") == "2.0", json, $"\"jsonrpc\" property must be set to \"2.0\", or set {nameof(this.ProtocolVersion)} to 1.0 mode.");
                        return
                            json["method"] != null ? this.ReadRequest(json) :
                            json["result"] != null ? this.ReadResult(json) :
                            json["error"] != null ? (JsonRpcMessage)this.ReadError(json) :
                            throw this.CreateProtocolNonComplianceException(json);
                    default:
                        throw Assumes.NotReachable();
                }
            }
            catch (JsonException exception)
            {
                var serializationException = new JsonSerializationException($"Unable to deserialize {nameof(JsonRpcMessage)}.", exception);
                if (json.GetType().GetTypeInfo().IsSerializable)
                {
                    serializationException.Data[ExceptionDataKey] = json;
                }

                throw serializationException;
            }
        }

        /// <summary>
        /// Serializes a <see cref="JsonRpcMessage"/> to a <see cref="JToken"/>.
        /// </summary>
        /// <param name="message">The message to serialize.</param>
        /// <returns>The JSON of the message.</returns>
        public JToken Serialize(JsonRpcMessage message)
        {
            if (message is IJsonRpcMessageWithId msgWithId && (message is JsonRpcResult || message is JsonRpcError))
            {
                this.duplexPipeTracker.OnResponseSent(msgWithId.RequestId, successful: msgWithId is JsonRpcResult);
            }

            this.observedTransmittedRequestWithStringId |= message is JsonRpcRequest request && request.RequestId.String != null;

            // Pre-tokenize the user data so we can use their custom converters for just their data and not for the base message.
            this.TokenizeUserData(message);

            var json = JToken.FromObject(message, DefaultSerializer);

            // Fix up dropped fields that are mandatory
            if (message is Protocol.JsonRpcResult && json["result"] == null)
            {
                json["result"] = JValue.CreateNull();
            }

            if (this.ProtocolVersion.Major == 1 && json["id"] == null)
            {
                // JSON-RPC 1.0 requires the id property to be present even for notifications.
                json["id"] = JValue.CreateNull();
            }

            return json;
        }

        /// <inheritdoc/>
        public object GetJsonText(JsonRpcMessage message) => JToken.FromObject(message);

        /// <inheritdoc/>
        public void Dispose()
        {
            this.duplexPipeTracker.Dispose();
        }

        private static IReadOnlyDictionary<string, object> PartiallyParseNamedArguments(JObject args)
        {
            Requires.NotNull(args, nameof(args));

            return args.Properties().ToDictionary(p => p.Name, p => (object)p.Value);
        }

        private static object[] PartiallyParsePositionalArguments(JArray args)
        {
            Requires.NotNull(args, nameof(args));

            var jtokenArray = new JToken[args.Count];
            for (int i = 0; i < jtokenArray.Length; i++)
            {
                jtokenArray[i] = args[i];
            }

            return jtokenArray;
        }

        private void VerifyProtocolCompliance(bool condition, JToken message, string? explanation = null)
        {
            if (!condition)
            {
                throw this.CreateProtocolNonComplianceException(message, explanation);
            }
        }

        private Exception CreateProtocolNonComplianceException(JToken message, string? explanation = null)
        {
            var builder = new StringBuilder();
            builder.AppendFormat(CultureInfo.CurrentCulture, "Unrecognized JSON-RPC {0} message", this.ProtocolVersion);
            if (explanation != null)
            {
                builder.AppendFormat(" ({0})", explanation);
            }

            builder.Append(": ");
            builder.Append(message);
            return new JsonSerializationException(builder.ToString());
        }

        private void WriteJToken(IBufferWriter<byte> contentBuffer, JToken json)
        {
            this.bufferTextWriter.Initialize(contentBuffer, this.Encoding);
            using (var jsonWriter = new JsonTextWriter(this.bufferTextWriter))
            {
                try
                {
                    json.WriteTo(jsonWriter);
                }
                finally
                {
                    jsonWriter.Flush();
                }
            }
        }

        private JToken ReadJToken(ReadOnlySequence<byte> contentBuffer, Encoding encoding)
        {
            Requires.NotNull(encoding, nameof(encoding));

            this.sequenceTextReader.Initialize(contentBuffer, encoding);
            using (var jsonReader = new JsonTextReader(this.sequenceTextReader))
            {
                this.ConfigureJsonTextReader(jsonReader);
                JToken json = JToken.ReadFrom(jsonReader);
                return json;
            }
        }

        private void ConfigureJsonTextReader(JsonTextReader reader)
        {
            Requires.NotNull(reader, nameof(reader));

            reader.ArrayPool = JsonCharArrayPool;
            reader.CloseInput = true;
            reader.Culture = this.JsonSerializer.Culture;
            reader.DateFormatString = this.JsonSerializer.DateFormatString;
            reader.DateParseHandling = this.JsonSerializer.DateParseHandling;
            reader.DateTimeZoneHandling = this.JsonSerializer.DateTimeZoneHandling;
            reader.FloatParseHandling = this.JsonSerializer.FloatParseHandling;
            reader.MaxDepth = this.JsonSerializer.MaxDepth;
        }

        /// <summary>
        /// Converts user data to <see cref="JToken"/> objects using all applicable user-provided <see cref="JsonConverter"/> instances.
        /// </summary>
        /// <param name="jsonRpcMessage">A JSON-RPC message.</param>
        private void TokenizeUserData(JsonRpcMessage jsonRpcMessage)
        {
            try
            {
                if (jsonRpcMessage is Protocol.JsonRpcRequest request)
                {
                    this.formatterProgressTracker.RequestIdBeingSerialized = request.RequestId;
                    this.duplexPipeTracker.RequestIdBeingSerialized = request.RequestId;

                    if (request.ArgumentsList != null)
                    {
                        request.ArgumentsList = request.ArgumentsList.Select(this.TokenizeUserData).ToArray();
                    }
                    else if (request.Arguments != null)
                    {
                        if (this.ProtocolVersion.Major < 2)
                        {
                            throw new NotSupportedException(Resources.ParameterObjectsNotSupportedInJsonRpc10);
                        }

                        // Tokenize the user data using the user-supplied serializer.
                        var paramsObject = JObject.FromObject(request.Arguments, this.JsonSerializer);
                        request.Arguments = paramsObject;
                    }
                }
                else if (jsonRpcMessage is Protocol.JsonRpcResult result)
                {
                    result.Result = this.TokenizeUserData(result.Result);
                }
            }
            finally
            {
                this.formatterProgressTracker.RequestIdBeingSerialized = default;
                this.duplexPipeTracker.RequestIdBeingSerialized = default;
            }
        }

        /// <summary>
        /// Converts a single user data value to a <see cref="JToken"/>, using all applicable user-provided <see cref="JsonConverter"/> instances.
        /// </summary>
        /// <param name="value">The value to tokenize.</param>
        /// <returns>The <see cref="JToken"/> instance.</returns>
        private JToken TokenizeUserData(object? value)
        {
            if (value is JToken token)
            {
                return token;
            }

            if (value == null)
            {
                return JValue.CreateNull();
            }

            return JToken.FromObject(value, this.JsonSerializer);
        }

        private JsonRpcRequest ReadRequest(JToken json)
        {
            Requires.NotNull(json, nameof(json));

            RequestId id = json["id"]?.ToObject<RequestId>() ?? default;

            // We leave arguments as JTokens at this point, so that we can try deserializing them
            // to more precise .NET types as required by the method we're invoking.
            JToken args = json["params"];
            object? arguments =
                args is JObject argsObject ? PartiallyParseNamedArguments(argsObject) :
                args is JArray argsArray ? (object)PartiallyParsePositionalArguments(argsArray) :
                null;

            // If method is $/progress, get the progress instance from the dictionary and call Report
            string method = json.Value<string>("method");

            if (string.Equals(method, MessageFormatterProgressTracker.ProgressRequestSpecialMethod, StringComparison.Ordinal))
            {
                try
                {
                    JToken? progressId =
                        args is JObject ? args["token"] :
                        args is JArray ? args[0] :
                        null;

                    JToken? value =
                        args is JObject ? args["value"] :
                        args is JArray ? args[1] :
                        null;

                    MessageFormatterProgressTracker.ProgressParamInformation? progressInfo = null;
                    if (this.formatterProgressTracker.TryGetProgressObject(progressId.Value<long>(), out progressInfo))
                    {
<<<<<<< HEAD
                        object? typedValue = value?.ToObject(progressInfo.ValueType);
=======
                        object typedValue = value.ToObject(progressInfo.ValueType, this.JsonSerializer);
>>>>>>> 7777462e
                        progressInfo.InvokeReport(typedValue);
                    }
                }
                catch (Exception e)
                {
                    this.rpc?.TraceSource.TraceData(TraceEventType.Error, (int)JsonRpc.TraceEvents.ProgressNotificationError, e);
                }
            }

            return new JsonRpcRequest(this)
            {
                RequestId = id,
                Method = json.Value<string>("method"),
                Arguments = arguments,
            };
        }

        private JsonRpcResult ReadResult(JToken json)
        {
            Requires.NotNull(json, nameof(json));

            RequestId id = this.NormalizeId(json["id"].ToObject<RequestId>());

            JToken result = json["result"];

            this.formatterProgressTracker.OnResponseReceived(id);
            this.duplexPipeTracker.OnResponseReceived(id, successful: true);

            return new JsonRpcResult(this.JsonSerializer)
            {
                RequestId = id,
                Result = result,
            };
        }

        private JsonRpcError ReadError(JToken json)
        {
            Requires.NotNull(json, nameof(json));

            RequestId id = this.NormalizeId(json["id"].ToObject<RequestId>());
            JToken error = json["error"];

            this.formatterProgressTracker.OnResponseReceived(id);
            this.duplexPipeTracker.OnResponseReceived(id, successful: false);

            return new JsonRpcError
            {
                RequestId = id,
                Error = new ErrorDetail(this.JsonSerializer)
                {
                    Code = (JsonRpcErrorCode)error.Value<long>("code"),
                    Message = error.Value<string>("message"),
                    Data = error["data"], // leave this as a JToken. We deserialize inside GetData<T>
                },
            };
        }

        private RequestId NormalizeId(RequestId id)
        {
            if (!this.observedTransmittedRequestWithStringId && id.String != null && long.TryParse(id.String, out long idAsNumber))
            {
                id = new RequestId(idAsNumber);
            }

            return id;
        }

        [DebuggerDisplay("{" + nameof(DebuggerDisplay) + ",nq}")]
        [DataContract]
        private class JsonRpcRequest : Protocol.JsonRpcRequest
        {
            private readonly JsonMessageFormatter formatter;

            internal JsonRpcRequest(JsonMessageFormatter formatter)
            {
                this.formatter = formatter ?? throw new ArgumentNullException(nameof(formatter));
            }

            public override ArgumentMatchResult TryGetTypedArguments(ReadOnlySpan<ParameterInfo> parameters, Span<object?> typedArguments)
            {
                if (parameters.Length == 1 && this.NamedArguments != null)
                {
                    // Special support for accepting a single JToken instead of all parameters individually.
                    if (parameters[0].ParameterType == typeof(JToken))
                    {
                        var obj = new JObject();
                        foreach (KeyValuePair<string, object?> property in this.NamedArguments)
                        {
                            obj.Add(new JProperty(property.Key, property.Value));
                        }

                        typedArguments[0] = obj;
                        return ArgumentMatchResult.Success;
                    }

                    // Support for opt-in to deserializing all named arguments into a single parameter.
                    if (this.Method != null)
                    {
                        JsonRpcMethodAttribute? attribute = this.formatter.rpc?.GetJsonRpcMethodAttribute(this.Method, parameters);
                        if (attribute?.UseSingleObjectParameterDeserialization ?? false)
                        {
                            var obj = new JObject();
                            foreach (KeyValuePair<string, object?> property in this.NamedArguments)
                            {
                                obj.Add(new JProperty(property.Key, property.Value));
                            }

                            typedArguments[0] = obj.ToObject(parameters[0].ParameterType, this.formatter.JsonSerializer);
                            return ArgumentMatchResult.Success;
                        }
                    }
                }

                return base.TryGetTypedArguments(parameters, typedArguments);
            }

            public override bool TryGetArgumentByNameOrIndex(string? name, int position, Type? typeHint, out object? value)
            {
                if (base.TryGetArgumentByNameOrIndex(name, position, typeHint, out value))
                {
                    var token = (JToken?)value;
                    try
                    {
                        // Deserialization of messages should never occur concurrently for a single instance of a formatter.
                        Assumes.True(this.formatter.duplexPipeTracker.RequestIdBeingDeserialized.IsEmpty);
                        this.formatter.duplexPipeTracker.RequestIdBeingDeserialized = this.RequestId;
                        try
                        {
                            value = token?.ToObject(typeHint, this.formatter.JsonSerializer);
                        }
                        finally
                        {
                            this.formatter.duplexPipeTracker.RequestIdBeingDeserialized = default;
                        }

                        return true;
                    }
                    catch
                    {
                        return false;
                    }
                }

                return false;
            }
        }

        [DebuggerDisplay("{" + nameof(DebuggerDisplay) + ",nq}")]
        [DataContract]
        private class JsonRpcResult : Protocol.JsonRpcResult
        {
            private readonly JsonSerializer jsonSerializer;

            internal JsonRpcResult(JsonSerializer jsonSerializer)
            {
                this.jsonSerializer = jsonSerializer ?? throw new ArgumentNullException(nameof(jsonSerializer));
            }

            public override T GetResult<T>()
            {
                Verify.Operation(this.Result != null, "This instance hasn't been initialized with a result yet.");
                var result = (JToken)this.Result;
                if (result.Type == JTokenType.Null)
                {
                    Verify.Operation(!typeof(T).GetTypeInfo().IsValueType || Nullable.GetUnderlyingType(typeof(T)) != null, "null result is not assignable to a value type.");
                    return default!;
                }

                return result.ToObject<T>(this.jsonSerializer);
            }
        }

        [DataContract]
        private class ErrorDetail : Protocol.JsonRpcError.ErrorDetail
        {
            private readonly JsonSerializer jsonSerializer;

            internal ErrorDetail(JsonSerializer jsonSerializer)
            {
                this.jsonSerializer = jsonSerializer ?? throw new ArgumentNullException(nameof(jsonSerializer));
            }

            public override object? GetData(Type dataType)
            {
                Requires.NotNull(dataType, nameof(dataType));

                var data = (JToken?)this.Data;
                if (data?.Type == JTokenType.Null)
                {
                    Verify.Operation(!dataType.GetTypeInfo().IsValueType || Nullable.GetUnderlyingType(dataType) != null, "null result is not assignable to a value type.");
                    return default!;
                }

                try
                {
                    return data?.ToObject(dataType, this.jsonSerializer);
                }
                catch (JsonReaderException)
                {
                    return data;
                }
                catch (JsonSerializationException)
                {
                    return data;
                }
            }
        }

        /// <summary>
        /// Adapts the .NET <see cref="ArrayPool{T}" /> to Newtonsoft.Json's <see cref="IArrayPool{T}" /> interface.
        /// </summary>
        private class JsonArrayPool<T> : IArrayPool<T>
        {
            private readonly ArrayPool<T> arrayPool;

            internal JsonArrayPool(ArrayPool<T> arrayPool)
            {
                this.arrayPool = arrayPool ?? throw new ArgumentNullException(nameof(arrayPool));
            }

            public T[] Rent(int minimumLength) => this.arrayPool.Rent(minimumLength);

            public void Return(T[] array) => this.arrayPool.Return(array);
        }

        /// <summary>
        /// Converts an instance of <see cref="IProgress{T}"/> to a progress token.
        /// </summary>
        private class JsonProgressClientConverter : JsonConverter
        {
            private readonly JsonMessageFormatter formatter;

            public JsonProgressClientConverter(JsonMessageFormatter formatter)
            {
                this.formatter = formatter ?? throw new ArgumentNullException(nameof(formatter));
            }

            public override bool CanConvert(Type objectType) => MessageFormatterProgressTracker.IsSupportedProgressType(objectType);

            public override object ReadJson(JsonReader reader, Type objectType, object? existingValue, JsonSerializer serializer)
            {
                throw new NotSupportedException();
            }

            public override void WriteJson(JsonWriter writer, object value, JsonSerializer serializer)
            {
                long progressId = this.formatter.formatterProgressTracker.GetTokenForProgress(value);
                writer.WriteValue(progressId);
            }
        }

        /// <summary>
        /// Converts a progress token to an <see cref="IProgress{T}"/>.
        /// </summary>
        private class JsonProgressServerConverter : JsonConverter
        {
            private readonly JsonMessageFormatter formatter;

            public JsonProgressServerConverter(JsonMessageFormatter formatter)
            {
                this.formatter = formatter ?? throw new ArgumentNullException(nameof(formatter));
            }

            public override bool CanConvert(Type objectType)
            {
                return objectType.IsConstructedGenericType && objectType.GetGenericTypeDefinition().Equals(typeof(IProgress<>));
            }

            public override object? ReadJson(JsonReader reader, Type objectType, object? existingValue, JsonSerializer serializer)
            {
                if (reader.TokenType == JsonToken.Null)
                {
                    return null;
                }

                Assumes.NotNull(this.formatter.rpc);
                JToken token = JToken.Load(reader);
                return this.formatter.formatterProgressTracker.CreateProgress(this.formatter.rpc, token, objectType);
            }

            public override void WriteJson(JsonWriter writer, object? value, JsonSerializer serializer)
            {
                throw new NotSupportedException();
            }
        }

        private class DuplexPipeConverter : JsonConverter<IDuplexPipe?>
        {
            private readonly JsonMessageFormatter jsonMessageFormatter;

            public DuplexPipeConverter(JsonMessageFormatter jsonMessageFormatter)
            {
                this.jsonMessageFormatter = jsonMessageFormatter ?? throw new ArgumentNullException(nameof(jsonMessageFormatter));
            }

            public override IDuplexPipe? ReadJson(JsonReader reader, Type objectType, IDuplexPipe? existingValue, bool hasExistingValue, JsonSerializer serializer)
            {
                int? tokenId = JToken.Load(reader).Value<int?>();
                return this.jsonMessageFormatter.duplexPipeTracker.GetPipe(tokenId);
            }

            public override void WriteJson(JsonWriter writer, IDuplexPipe? value, JsonSerializer serializer)
            {
                var token = this.jsonMessageFormatter.duplexPipeTracker.GetToken(value);
                writer.WriteValue(token);
            }
        }

        private class PipeReaderConverter : JsonConverter<PipeReader?>
        {
            private readonly JsonMessageFormatter jsonMessageFormatter;

            public PipeReaderConverter(JsonMessageFormatter jsonMessageFormatter)
            {
                this.jsonMessageFormatter = jsonMessageFormatter ?? throw new ArgumentNullException(nameof(jsonMessageFormatter));
            }

            public override PipeReader? ReadJson(JsonReader reader, Type objectType, PipeReader? existingValue, bool hasExistingValue, JsonSerializer serializer)
            {
                int? tokenId = JToken.Load(reader).Value<int?>();
                return this.jsonMessageFormatter.duplexPipeTracker.GetPipeReader(tokenId);
            }

            public override void WriteJson(JsonWriter writer, PipeReader? value, JsonSerializer serializer)
            {
                var token = this.jsonMessageFormatter.duplexPipeTracker.GetToken(value);
                writer.WriteValue(token);
            }
        }

        private class PipeWriterConverter : JsonConverter<PipeWriter?>
        {
            private readonly JsonMessageFormatter jsonMessageFormatter;

            public PipeWriterConverter(JsonMessageFormatter jsonMessageFormatter)
            {
                this.jsonMessageFormatter = jsonMessageFormatter ?? throw new ArgumentNullException(nameof(jsonMessageFormatter));
            }

            public override PipeWriter? ReadJson(JsonReader reader, Type objectType, PipeWriter? existingValue, bool hasExistingValue, JsonSerializer serializer)
            {
                int? tokenId = JToken.Load(reader).Value<int?>();
                return this.jsonMessageFormatter.duplexPipeTracker.GetPipeWriter(tokenId);
            }

            public override void WriteJson(JsonWriter writer, PipeWriter? value, JsonSerializer serializer)
            {
                var token = this.jsonMessageFormatter.duplexPipeTracker.GetToken(value);
                writer.WriteValue(token);
            }
        }

        private class StreamConverter : JsonConverter<Stream?>
        {
            private readonly JsonMessageFormatter jsonMessageFormatter;

            public StreamConverter(JsonMessageFormatter jsonMessageFormatter)
            {
                this.jsonMessageFormatter = jsonMessageFormatter ?? throw new ArgumentNullException(nameof(jsonMessageFormatter));
            }

            public override Stream? ReadJson(JsonReader reader, Type objectType, Stream? existingValue, bool hasExistingValue, JsonSerializer serializer)
            {
                int? tokenId = JToken.Load(reader).Value<int?>();
                return this.jsonMessageFormatter.duplexPipeTracker.GetPipe(tokenId)?.AsStream();
            }

            public override void WriteJson(JsonWriter writer, Stream? value, JsonSerializer serializer)
            {
                var token = this.jsonMessageFormatter.duplexPipeTracker.GetToken(value?.UsePipe());
                writer.WriteValue(token);
            }
        }
    }
}<|MERGE_RESOLUTION|>--- conflicted
+++ resolved
@@ -516,11 +516,7 @@
                     MessageFormatterProgressTracker.ProgressParamInformation? progressInfo = null;
                     if (this.formatterProgressTracker.TryGetProgressObject(progressId.Value<long>(), out progressInfo))
                     {
-<<<<<<< HEAD
-                        object? typedValue = value?.ToObject(progressInfo.ValueType);
-=======
-                        object typedValue = value.ToObject(progressInfo.ValueType, this.JsonSerializer);
->>>>>>> 7777462e
+                        object? typedValue = value?.ToObject(progressInfo.ValueType, this.JsonSerializer);
                         progressInfo.InvokeReport(typedValue);
                     }
                 }
