--- conflicted
+++ resolved
@@ -358,32 +358,13 @@
         public object GetJsonText(JsonRpcMessage message) => message is IJsonRpcMessagePackRetention retainedMsgPack ? MessagePackSerializer.ConvertToJson(retainedMsgPack.OriginalMessagePack, this.messageSerializationOptions) : throw new NotSupportedException();
 
         /// <inheritdoc/>
-<<<<<<< HEAD
-        Protocol.JsonRpcRequest IJsonRpcMessageFactory.CreateRequestMessage()
-        {
-            return new JsonRpcRequest(this);
-        }
+        Protocol.JsonRpcRequest IJsonRpcMessageFactory.CreateRequestMessage() => new JsonRpcRequest(this);
 
         /// <inheritdoc/>
-        Protocol.JsonRpcError IJsonRpcMessageFactory.CreateErrorMessage()
-        {
-            return new JsonRpcError(this);
-        }
+        Protocol.JsonRpcError IJsonRpcMessageFactory.CreateErrorMessage() => new JsonRpcError(this);
 
         /// <inheritdoc/>
-        Protocol.JsonRpcResult IJsonRpcMessageFactory.CreateResultMessage()
-        {
-            return new JsonRpcResult(this, this.messageSerializationOptions);
-        }
-=======
-        Protocol.JsonRpcRequest IJsonRpcMessageFactory.CreateRequestMessage() => new JsonRpcRequest(this);
-
-        /// <inheritdoc/>
-        Protocol.JsonRpcError IJsonRpcMessageFactory.CreateErrorMessage() => new JsonRpcError();
-
-        /// <inheritdoc/>
-        Protocol.JsonRpcResult IJsonRpcMessageFactory.CreateResultMessage() => new JsonRpcResult(this.messageSerializationOptions);
->>>>>>> 5cdcf4c7
+        Protocol.JsonRpcResult IJsonRpcMessageFactory.CreateResultMessage() => new JsonRpcResult(this, this.messageSerializationOptions);
 
         void IJsonRpcFormatterTracingCallbacks.OnSerializationComplete(JsonRpcMessage message, ReadOnlySequence<byte> encodedMessage)
         {
@@ -2419,28 +2400,7 @@
             public override bool TryGetTopLevelProperty<T>(string name, [MaybeNull] out T value)
             {
                 value = default;
-<<<<<<< HEAD
                 return this.MsgPackTopLevelPropertyBag is not null && this.MsgPackTopLevelPropertyBag.TryGetTopLevelProperty(name, out value);
-=======
-
-                ReadOnlySequence<byte> serializedValue = default;
-                if (this.topLevelProperties?.TryGetValue(name, out serializedValue) is true)
-                {
-                    var reader = new MessagePackReader(serializedValue);
-                    try
-                    {
-                        value = MessagePackSerializer.Deserialize<T>(ref reader, this.formatter.userDataSerializationOptions);
-                        return true;
-                    }
-                    catch (MessagePackSerializationException)
-                    {
-                        // TODO: Should we throw here or trace to formatter.rpc.TraceSource?
-                        return false;
-                    }
-                }
-
-                return false;
->>>>>>> 5cdcf4c7
             }
 
             public override bool TrySetTopLevelProperty<T>(string name, [MaybeNull] T value)
