﻿// Copyright (c) Microsoft Corporation. All rights reserved.
// Licensed under the MIT license. See LICENSE file in the project root for full license information.

namespace StreamJsonRpc
{
    using System;
    using System.Collections.Generic;
    using System.Collections.ObjectModel;
    using System.Diagnostics;
    using System.Globalization;
    using System.IO;
    using System.Linq;
    using System.Reflection;
    using System.Runtime.ExceptionServices;
    using System.Text;
    using System.Threading;
    using System.Threading.Tasks;
    using Microsoft;
    using Microsoft.VisualStudio.Threading;
    using Newtonsoft.Json;
    using Newtonsoft.Json.Linq;
    using StreamJsonRpc.Protocol;

    /// <summary>
    /// Manages a JSON-RPC connection with another entity over a <see cref="Stream"/>.
    /// </summary>
    public class JsonRpc : IDisposableObservable
    {
        private const string ImpliedMethodNameAsyncSuffix = "Async";
        private const string CancelRequestSpecialMethod = "$/cancelRequest";
        private static readonly ReadOnlyDictionary<string, string> EmptyDictionary = new ReadOnlyDictionary<string, string>(new Dictionary<string, string>(StringComparer.Ordinal));
        private static readonly object[] EmptyObjectArray = new object[0];
        private static readonly JsonSerializer DefaultJsonSerializer = JsonSerializer.CreateDefault();

        /// <summary>
        /// The <see cref="System.Threading.SynchronizationContext"/> to use to schedule work on the threadpool.
        /// </summary>
        private static readonly SynchronizationContext DefaultSynchronizationContext = new SynchronizationContext();

        private readonly object syncObject = new object();

        /// <summary>
        /// The object to lock when accessing the <see cref="resultDispatcherMap"/> or <see cref="inboundCancellationSources"/> objects.
        /// </summary>
        private readonly object dispatcherMapLock = new object();

        /// <summary>
        /// The object to lock when accessing the <see cref="DisconnectedPrivate"/> member.
        /// </summary>
        private readonly object disconnectedEventLock = new object();

        /// <summary>
        /// A map of outbound calls awaiting responses.
        /// Lock the <see cref="dispatcherMapLock"/> object for all access to this member.
        /// </summary>
        private readonly Dictionary<long, OutstandingCallData> resultDispatcherMap = new Dictionary<long, OutstandingCallData>();

        /// <summary>
        /// A map of id's from inbound calls that have not yet completed and may be canceled,
        /// to their <see cref="CancellationTokenSource"/> instances.
        /// Lock the <see cref="dispatcherMapLock"/> object for all access to this member.
        /// </summary>
        private readonly Dictionary<object, CancellationTokenSource> inboundCancellationSources = new Dictionary<object, CancellationTokenSource>();

        /// <summary>
        /// A delegate for the <see cref="CancelPendingOutboundRequest"/> method.
        /// </summary>
        private readonly Action<object> cancelPendingOutboundRequestAction;

        /// <summary>
        /// A delegate for the <see cref="HandleInvocationTaskResult(object, Task)"/> method.
        /// </summary>
        private readonly Func<Task, object, JsonRpcMessage> handleInvocationTaskResultDelegate;

        /// <summary>
        /// A collection of target objects and their map of clr method to <see cref="JsonRpcMethodAttribute"/> values.
        /// </summary>
        private readonly Dictionary<string, List<MethodSignatureAndTarget>> targetRequestMethodToClrMethodMap = new Dictionary<string, List<MethodSignatureAndTarget>>(StringComparer.Ordinal);

        private readonly CancellationTokenSource disposeCts = new CancellationTokenSource();

        /// <summary>
        /// The completion source behind <see cref="Completion"/>.
        /// </summary>
        private readonly TaskCompletionSource<bool> completionSource = new TaskCompletionSource<bool>();

        /// <summary>
        /// A list of event handlers we've registered on target objects that define events. May be <c>null</c> if there are no handlers.
        /// </summary>
        private List<EventReceiver> eventReceivers;

        private Task readLinesTask;
        private long nextId = 1;
        private bool disposed;
        private bool hasDisconnectedEventBeenRaised;
        private bool startedListening;

        /// <summary>
        /// Backing field for the <see cref="CancelLocallyInvokedMethodsWhenConnectionIsClosed"/> property.
        /// </summary>
        private bool cancelLocallyInvokedMethodsWhenConnectionIsClosed;

        /// <summary>
        /// Backing field for the <see cref="SynchronizationContext"/> property.
        /// </summary>
        private SynchronizationContext synchronizationContext;

        /// <summary>
        /// Initializes a new instance of the <see cref="JsonRpc"/> class that uses
        /// <see cref="HeaderDelimitedMessageHandler"/> around messages serialized using the
        /// <see cref="JsonMessageFormatter"/>.
        /// </summary>
        /// <param name="sendingStream">The stream used to transmit messages. May be null.</param>
        /// <param name="receivingStream">The stream used to receive messages. May be null.</param>
        /// <param name="target">An optional target object to invoke when incoming RPC requests arrive.</param>
        /// <remarks>
        /// It is important to call <see cref="StartListening"/> to begin receiving messages.
        /// </remarks>
        public JsonRpc(Stream sendingStream, Stream receivingStream, object target = null)
            : this(new HeaderDelimitedMessageHandler(sendingStream, receivingStream, new JsonMessageFormatter()))
        {
            if (target != null)
            {
                this.AddLocalRpcTarget(target);
            }
        }

        /// <summary>
        /// Initializes a new instance of the <see cref="JsonRpc"/> class.
        /// </summary>
        /// <param name="messageHandler">The message handler to use to transmit and receive RPC messages.</param>
        /// <param name="target">An optional target object to invoke when incoming RPC requests arrive.</param>
        /// <remarks>
        /// It is important to call <see cref="StartListening"/> to begin receiving messages.
        /// </remarks>
        public JsonRpc(IJsonRpcMessageHandler messageHandler, object target)
            : this(messageHandler)
        {
            if (target != null)
            {
                this.AddLocalRpcTarget(target);
            }
        }

        /// <summary>
        /// Initializes a new instance of the <see cref="JsonRpc"/> class.
        /// </summary>
        /// <param name="messageHandler">The message handler to use to transmit and receive RPC messages.</param>
        /// <remarks>
        /// It is important to call <see cref="StartListening"/> to begin receiving messages.
        /// </remarks>
        public JsonRpc(IJsonRpcMessageHandler messageHandler)
        {
            Requires.NotNull(messageHandler, nameof(messageHandler));

            this.cancelPendingOutboundRequestAction = this.CancelPendingOutboundRequest;
            this.handleInvocationTaskResultDelegate = (t, id) => this.HandleInvocationTaskResult(id, t);

            this.MessageHandler = messageHandler;
        }

        /// <summary>
        /// Raised when the underlying stream is disconnected.
        /// </summary>
        public event EventHandler<JsonRpcDisconnectedEventArgs> Disconnected
        {
            add
            {
                Requires.NotNull(value, nameof(value));
                bool handlerAdded = false;
                lock (this.disconnectedEventLock)
                {
                    if (!this.hasDisconnectedEventBeenRaised)
                    {
                        this.DisconnectedPrivate += value;
                        handlerAdded = true;
                    }
                }

                if (!handlerAdded)
                {
                    value(this, new JsonRpcDisconnectedEventArgs(Resources.StreamDisposed, DisconnectedReason.Disposed));
                }
            }

            remove
            {
                Requires.NotNull(value, nameof(value));
                this.DisconnectedPrivate -= value;
            }
        }

        private event EventHandler<JsonRpcDisconnectedEventArgs> DisconnectedPrivate;

        /// <summary>
        /// Gets or sets the <see cref="System.Threading.SynchronizationContext"/> to use when invoking methods requested by the remote party.
        /// </summary>
        /// <value>Defaults to null.</value>
        /// <remarks>
        /// When not specified, methods are invoked on the threadpool.
        /// </remarks>
        public SynchronizationContext SynchronizationContext
        {
            get => this.synchronizationContext;

            set
            {
                this.ThrowIfConfigurationLocked();
                this.synchronizationContext = value;
            }
        }

        /// <summary>
        /// Gets a <see cref="Task"/> that completes when this instance is disposed or when listening has stopped
        /// whether by error, disposal or the stream closing.
        /// </summary>
        /// <remarks>
        /// The returned <see cref="Task"/> may transition to a faulted state
        /// for exceptions fatal to the protocol or this instance.
        /// </remarks>
        public Task Completion
        {
            get
            {
                return this.completionSource.Task;
            }
        }

        /// <summary>
        /// Gets or sets a value indicating whether configuration of this instance
        /// can be changed after <see cref="StartListening"/> or <see cref="Attach(Stream, object)"/>
        /// has been called.
        /// </summary>
        /// <value>The default is <c>false</c>.</value>
        /// <remarks>
        /// By default, all configuration such as target objects and target methods must be set
        /// before listening starts to avoid a race condition whereby we receive a method invocation
        /// message before we have wired up a handler for it and must reject the call.
        /// But in some advanced scenarios, it may be necessary to add target methods after listening
        /// has started (e.g. in response to an invocation that enables additional functionality),
        /// in which case setting this property to <c>true</c> is appropriate.
        /// </remarks>
        public bool AllowModificationWhileListening { get; set; }

        /// <inheritdoc />
        bool IDisposableObservable.IsDisposed => this.disposeCts.IsCancellationRequested;

        /// <summary>
        /// Gets or sets a value indicating whether to cancel all methods dispatched locally
        /// that accept a <see cref="CancellationToken"/> when the connection with the remote party is closed.
        /// </summary>
        public bool CancelLocallyInvokedMethodsWhenConnectionIsClosed
        {
            get => this.cancelLocallyInvokedMethodsWhenConnectionIsClosed;
            set
            {
                // We don't typically allow changing this setting after listening has started because
                // it would not have applied to requests that have already come in. Folks should opt in
                // to that otherwise non-deterministic behavior, or simply set it before listening starts.
                this.ThrowIfConfigurationLocked();
                this.cancelLocallyInvokedMethodsWhenConnectionIsClosed = value;
            }
        }

        /// <summary>
        /// Gets the message handler used to send and receive messages.
        /// </summary>
        internal IJsonRpcMessageHandler MessageHandler { get; }

        /// <summary>
        /// Gets the user-specified <see cref="SynchronizationContext"/> or a default instance that will execute work on the threadpool.
        /// </summary>
        private SynchronizationContext SynchronizationContextOrDefault => this.SynchronizationContext ?? DefaultSynchronizationContext;

        /// <summary>
        /// Initializes a new instance of the <see cref="JsonRpc"/> class and immediately starts listening.
        /// </summary>
        /// <param name="stream">A bidirectional stream to send and receive RPC messages on.</param>
        /// <param name="target">An optional target object to invoke when incoming RPC requests arrive.</param>
        /// <returns>The initialized and listening <see cref="JsonRpc"/> object.</returns>
#pragma warning disable RS0027 // Public API with optional parameter(s) should have the most parameters amongst its public overloads.
        public static JsonRpc Attach(Stream stream, object target = null)
#pragma warning restore RS0027 // Public API with optional parameter(s) should have the most parameters amongst its public overloads.
        {
            Requires.NotNull(stream, nameof(stream));

            return Attach(stream, stream, target);
        }

        /// <summary>
        /// Initializes a new instance of the <see cref="JsonRpc"/> class and immediately starts listening.
        /// </summary>
        /// <param name="sendingStream">The stream used to transmit messages. May be null.</param>
        /// <param name="receivingStream">The stream used to receive messages. May be null.</param>
        /// <param name="target">An optional target object to invoke when incoming RPC requests arrive.</param>
        /// <returns>The initialized and listening <see cref="JsonRpc"/> object.</returns>
        public static JsonRpc Attach(Stream sendingStream, Stream receivingStream, object target = null)
        {
            if (sendingStream == null && receivingStream == null)
            {
                throw new ArgumentException(Resources.BothReadableWritableAreNull);
            }

            var rpc = new JsonRpc(sendingStream, receivingStream, target);
            try
            {
                if (receivingStream != null)
                {
                    rpc.StartListening();
                }

                return rpc;
            }
            catch
            {
                rpc.Dispose();
                throw;
            }
        }

        /// <summary>
        /// Creates a JSON-RPC client proxy that conforms to the specified server interface.
        /// </summary>
        /// <typeparam name="T">The interface that describes the functions available on the remote end.</typeparam>
        /// <param name="stream">The bidirectional stream used to send and receive JSON-RPC messages.</param>
        /// <returns>
        /// An instance of the generated proxy.
        /// In addition to implementing <typeparamref name="T"/>, it also implements <see cref="IDisposable"/>
        /// and should be disposed of to close the connection.
        /// </returns>
        public static T Attach<T>(Stream stream)
            where T : class
        {
            return Attach<T>(stream, stream);
        }

        /// <summary>
        /// Creates a JSON-RPC client proxy that conforms to the specified server interface.
        /// </summary>
        /// <typeparam name="T">The interface that describes the functions available on the remote end.</typeparam>
        /// <param name="sendingStream">The stream used to transmit messages. May be null.</param>
        /// <param name="receivingStream">The stream used to receive messages. May be null.</param>
        /// <returns>
        /// An instance of the generated proxy.
        /// In addition to implementing <typeparamref name="T"/>, it also implements <see cref="IDisposable"/>
        /// and should be disposed of to close the connection.
        /// </returns>
        public static T Attach<T>(Stream sendingStream, Stream receivingStream)
            where T : class
        {
            var proxyType = ProxyGeneration.Get(typeof(T).GetTypeInfo(), disposable: true);
            var rpc = new JsonRpc(sendingStream, receivingStream);
            T proxy = (T)Activator.CreateInstance(proxyType.AsType(), rpc, JsonRpcProxyOptions.Default);
            rpc.StartListening();
            return proxy;
        }

        /// <summary>
        /// Creates a JSON-RPC client proxy that conforms to the specified server interface.
        /// </summary>
        /// <typeparam name="T">The interface that describes the functions available on the remote end.</typeparam>
        /// <returns>An instance of the generated proxy.</returns>
        public T Attach<T>()
            where T : class
        {
            return this.Attach<T>(null);
        }

        /// <summary>
        /// Creates a JSON-RPC client proxy that conforms to the specified server interface.
        /// </summary>
        /// <typeparam name="T">The interface that describes the functions available on the remote end.</typeparam>
        /// <param name="options">A set of customizations for how the client proxy is wired up. If <c>null</c>, default options will be used.</param>
        /// <returns>An instance of the generated proxy.</returns>
        public T Attach<T>(JsonRpcProxyOptions options)
            where T : class
        {
            var proxyType = ProxyGeneration.Get(typeof(T).GetTypeInfo(), disposable: false);
            T proxy = (T)Activator.CreateInstance(proxyType.AsType(), this, options ?? JsonRpcProxyOptions.Default);

            return proxy;
        }

        /// <summary>
        /// Adds the specified target as possible object to invoke when incoming messages are received.  The target object
        /// should not inherit from each other and are invoked in the order which they are added.
        /// </summary>
        /// <param name="target">Target to invoke when incoming messages are received.</param>
        public void AddLocalRpcTarget(object target) => this.AddLocalRpcTarget(target, null);

        /// <summary>
        /// Adds the specified target as possible object to invoke when incoming messages are received.  The target object
        /// should not inherit from each other and are invoked in the order which they are added.
        /// </summary>
        /// <param name="target">Target to invoke when incoming messages are received.</param>
        /// <param name="options">A set of customizations for how the target object is registered. If <c>null</c>, default options will be used.</param>
        public void AddLocalRpcTarget(object target, JsonRpcTargetOptions options)
        {
            Requires.NotNull(target, nameof(target));
            options = options ?? JsonRpcTargetOptions.Default;
            this.ThrowIfConfigurationLocked();

            var mapping = GetRequestMethodToClrMethodMap(target);
            lock (this.syncObject)
            {
                foreach (var item in mapping)
                {
                    string rpcMethodName = options.MethodNameTransform != null ? options.MethodNameTransform(item.Key) : item.Key;
                    Requires.Argument(rpcMethodName != null, nameof(options), nameof(JsonRpcTargetOptions.MethodNameTransform) + " delegate returned a value that is not a legal RPC method name.");
                    if (this.targetRequestMethodToClrMethodMap.TryGetValue(rpcMethodName, out var existingList))
                    {
                        // Only add methods that do not have equivalent signatures to what we already have.
                        foreach (var newMethod in item.Value)
                        {
                            if (!existingList.Any(e => e.Signature.Equals(newMethod.Signature)))
                            {
                                existingList.Add(newMethod);
                            }
                        }
                    }
                    else
                    {
                        this.targetRequestMethodToClrMethodMap.Add(rpcMethodName, item.Value);
                    }
                }

                if (options.NotifyClientOfEvents)
                {
                    foreach (var evt in target.GetType().GetTypeInfo().DeclaredEvents)
                    {
                        if (evt.AddMethod.IsPublic && !evt.AddMethod.IsStatic)
                        {
                            if (this.eventReceivers == null)
                            {
                                this.eventReceivers = new List<EventReceiver>();
                            }

                            this.eventReceivers.Add(new EventReceiver(this, target, evt, options));
                        }
                    }
                }
            }
        }

        /// <summary>
        /// Adds a handler for an RPC method with a given name.
        /// </summary>
        /// <param name="rpcMethodName">
        /// The name of the method as it is identified by the incoming JSON-RPC message.
        /// It need not match the name of the CLR method/delegate given here.
        /// </param>
        /// <param name="handler">
        /// The method or delegate to invoke when a matching RPC message arrives.
        /// This method may accept parameters from the incoming JSON-RPC message.
        /// </param>
        public void AddLocalRpcMethod(string rpcMethodName, Delegate handler)
        {
            this.AddLocalRpcMethod(rpcMethodName, handler.GetMethodInfo(), handler.Target);
        }

        /// <summary>
        /// Adds a handler for an RPC method with a given name.
        /// </summary>
        /// <param name="rpcMethodName">
        /// The name of the method as it is identified by the incoming JSON-RPC message.
        /// It need not match the name of the CLR method/delegate given here.
        /// </param>
        /// <param name="handler">
        /// The method or delegate to invoke when a matching RPC message arrives.
        /// This method may accept parameters from the incoming JSON-RPC message.
        /// </param>
        /// <param name="target">An instance of the type that defines <paramref name="handler"/> which should handle the invocation.</param>
        public void AddLocalRpcMethod(string rpcMethodName, MethodInfo handler, object target)
        {
            Requires.NotNullOrEmpty(rpcMethodName, nameof(rpcMethodName));
            Requires.NotNull(handler, nameof(handler));
            Requires.Argument(handler.IsStatic == (target == null), nameof(target), Resources.TargetObjectAndMethodStaticFlagMismatch);

            this.ThrowIfConfigurationLocked();
            lock (this.syncObject)
            {
                var methodTarget = new MethodSignatureAndTarget(handler, target);
                if (this.targetRequestMethodToClrMethodMap.TryGetValue(rpcMethodName, out var existingList))
                {
                    if (existingList.Any(m => m.Signature.Equals(methodTarget.Signature)))
                    {
                        throw new InvalidOperationException(Resources.ConflictMethodSignatureAlreadyRegistered);
                    }

                    existingList.Add(methodTarget);
                }
                else
                {
                    this.targetRequestMethodToClrMethodMap.Add(rpcMethodName, new List<MethodSignatureAndTarget> { methodTarget });
                }
            }
        }

        /// <summary>
        /// Starts listening to incoming messages.
        /// </summary>
        public void StartListening()
        {
            this.startedListening = true;

            Verify.Operation(this.MessageHandler.CanRead, Resources.StreamMustBeReadable);
            Verify.Operation(this.readLinesTask == null, Resources.InvalidAfterListenHasStarted);
            Verify.NotDisposed(this);
            this.readLinesTask = Task.Run(this.ReadAndHandleRequestsAsync, this.disposeCts.Token);
        }

        /// <summary>
        /// Invoke a method on the server.
        /// </summary>
        /// <param name="targetName">The name of the method to invoke on the server. Must not be null or empty string.</param>
        /// <param name="argument">Method argument, must be serializable to JSON.</param>
        /// <returns>A task that completes when the server method executes.</returns>
        /// <exception cref="OperationCanceledException">
        /// Result task fails with this exception if the communication channel ends before the server indicates completion of the method.
        /// </exception>
        /// <exception cref="RemoteInvocationException">
        /// Result task fails with this exception if the server method throws an exception.
        /// </exception>
        /// <exception cref="RemoteMethodNotFoundException">
        /// Result task fails with this exception if the <paramref name="targetName"/> method has not been registered on the server.
        /// </exception>
        /// <exception cref="ArgumentNullException">If <paramref name="targetName"/> is null.</exception>
        /// <exception cref="ObjectDisposedException">If this instance of <see cref="JsonRpc"/> has been disposed.</exception>
        public Task InvokeAsync(string targetName, object argument)
        {
            return this.InvokeAsync<object>(targetName, argument);
        }

        /// <summary>
        /// Invoke a method on the server.
        /// </summary>
        /// <param name="targetName">The name of the method to invoke on the server. Must not be null or empty string.</param>
        /// <param name="arguments">Method arguments, must be serializable to JSON.</param>
        /// <returns>A task that completes when the server method executes.</returns>
        /// <exception cref="OperationCanceledException">
        /// Result task fails with this exception if the communication channel ends before the server indicates completion of the method.
        /// </exception>
        /// <exception cref="RemoteInvocationException">
        /// Result task fails with this exception if the server method throws an exception.
        /// </exception>
        /// <exception cref="RemoteMethodNotFoundException">
        /// Result task fails with this exception if the <paramref name="targetName"/> method has not been registered on the server.
        /// </exception>
        /// <exception cref="ArgumentNullException">If <paramref name="targetName"/> is null.</exception>
        /// <exception cref="ObjectDisposedException">If this instance of <see cref="JsonRpc"/> has been disposed.</exception>
        public Task InvokeAsync(string targetName, params object[] arguments)
        {
            return this.InvokeAsync<object>(targetName, arguments);
        }

        /// <summary>
        /// Invoke a method on the server and get back the result.
        /// </summary>
        /// <typeparam name="TResult">Type of the method result.</typeparam>
        /// <param name="targetName">The name of the method to invoke on the server. Must not be null or empty string.</param>
        /// <param name="argument">Method argument, must be serializable to JSON.</param>
        /// <returns>A task that completes when the server method executes and returns the result.</returns>
        /// <exception cref="OperationCanceledException">
        /// Result task fails with this exception if the communication channel ends before the result gets back from the server.
        /// </exception>
        /// <exception cref="RemoteInvocationException">
        /// Result task fails with this exception if the server method throws an exception.
        /// </exception>
        /// <exception cref="RemoteMethodNotFoundException">
        /// Result task fails with this exception if the <paramref name="targetName"/> method has not been registered on the server.
        /// </exception>
        /// <exception cref="ArgumentNullException">If <paramref name="targetName"/> is null.</exception>
        /// <exception cref="ObjectDisposedException">If this instance of <see cref="JsonRpc"/> has been disposed.</exception>
        public Task<TResult> InvokeAsync<TResult>(string targetName, object argument)
        {
            var arguments = new object[] { argument };

            return this.InvokeWithCancellationAsync<TResult>(targetName, arguments, CancellationToken.None);
        }

        /// <summary>
        /// Invoke a method on the server and get back the result.
        /// </summary>
        /// <typeparam name="TResult">Type of the method result.</typeparam>
        /// <param name="targetName">The name of the method to invoke on the server. Must not be null or empty string.</param>
        /// <param name="arguments">Method arguments, must be serializable to JSON.</param>
        /// <returns>A task that completes when the server method executes and returns the result.</returns>
        /// <exception cref="OperationCanceledException">
        /// Result task fails with this exception if the communication channel ends before the result gets back from the server.
        /// </exception>
        /// <exception cref="RemoteInvocationException">
        /// Result task fails with this exception if the server method throws an exception.
        /// </exception>
        /// <exception cref="RemoteMethodNotFoundException">
        /// Result task fails with this exception if the <paramref name="targetName"/> method has not been registered on the server.
        /// </exception>
        /// <exception cref="ArgumentNullException">If <paramref name="targetName"/> is null.</exception>
        /// <exception cref="ObjectDisposedException">If this instance of <see cref="JsonRpc"/> has been disposed.</exception>
        public Task<TResult> InvokeAsync<TResult>(string targetName, params object[] arguments)
        {
            // If somebody calls InvokeInternal<T>(id, "method", null), the null is not passed as an item in the array.
            // Instead, the compiler thinks that the null is the array itself and it'll pass null directly.
            // To account for this case, we check for null below.
            arguments = arguments ?? new object[] { null };

            return this.InvokeWithCancellationAsync<TResult>(targetName, arguments, CancellationToken.None);
        }

        /// <summary>
        /// Invoke a method on the server.  The parameter is passed as an object.
        /// </summary>
        /// <param name="targetName">The name of the method to invoke on the server. Must not be null or empty string.</param>
        /// <param name="argument">Method argument, must be serializable to JSON.</param>
        /// <param name="cancellationToken">The token whose cancellation should signal the server to stop processing this request.</param>
        /// <returns>A task that completes when the server method executes and returns the result.</returns>
        /// <exception cref="OperationCanceledException">
        /// Result task fails with this exception if the communication channel ends before the result gets back from the server.
        /// </exception>
        /// <exception cref="RemoteInvocationException">
        /// Result task fails with this exception if the server method throws an exception.
        /// </exception>
        /// <exception cref="RemoteMethodNotFoundException">
        /// Result task fails with this exception if the <paramref name="targetName"/> method has not been registered on the server.
        /// </exception>
        /// <exception cref="ArgumentNullException">If <paramref name="targetName"/> is null.</exception>
        /// <exception cref="ObjectDisposedException">If this instance of <see cref="JsonRpc"/> has been disposed.</exception>
        public Task InvokeWithParameterObjectAsync(string targetName, object argument = null, CancellationToken cancellationToken = default(CancellationToken))
        {
            return this.InvokeWithParameterObjectAsync<object>(targetName, argument, cancellationToken);
        }

        /// <summary>
        /// Invoke a method on the server and get back the result.  The parameter is passed as an object.
        /// </summary>
        /// <typeparam name="TResult">Type of the method result.</typeparam>
        /// <param name="targetName">The name of the method to invoke on the server. Must not be null or empty string.</param>
        /// <param name="argument">Method argument, must be serializable to JSON.</param>
        /// <param name="cancellationToken">The token whose cancellation should signal the server to stop processing this request.</param>
        /// <returns>A task that completes when the server method executes and returns the result.</returns>
        /// <exception cref="OperationCanceledException">
        /// Result task fails with this exception if the communication channel ends before the result gets back from the server.
        /// </exception>
        /// <exception cref="RemoteInvocationException">
        /// Result task fails with this exception if the server method throws an exception.
        /// </exception>
        /// <exception cref="RemoteMethodNotFoundException">
        /// Result task fails with this exception if the <paramref name="targetName"/> method has not been registered on the server.
        /// </exception>
        /// <exception cref="ArgumentNullException">If <paramref name="targetName"/> is null.</exception>
        /// <exception cref="ObjectDisposedException">If this instance of <see cref="JsonRpc"/> has been disposed.</exception>
        public Task<TResult> InvokeWithParameterObjectAsync<TResult>(string targetName, object argument = null, CancellationToken cancellationToken = default(CancellationToken))
        {
            // If argument is null, this indicates that the method does not take any parameters.
            object[] argumentToPass = argument == null ? null : new object[] { argument };
            long id = Interlocked.Increment(ref this.nextId);
            return this.InvokeCoreAsync<TResult>(id, targetName, argumentToPass, cancellationToken, isParameterObject: true);
        }

        /// <summary>
        /// Invoke a method on the server.
        /// </summary>
        /// <param name="targetName">The name of the method to invoke on the server. Must not be null or empty string.</param>
        /// <param name="arguments">Method arguments, must be serializable to JSON.</param>
        /// <param name="cancellationToken">The token whose cancellation should signal the server to stop processing this request.</param>
        /// <returns>A task that completes when the server method executes.</returns>
        /// <exception cref="OperationCanceledException">
        /// Result task fails with this exception if the communication channel ends before the result gets back from the server
        /// or in response to the <paramref name="cancellationToken"/> being canceled.
        /// </exception>
        /// <exception cref="RemoteInvocationException">
        /// Result task fails with this exception if the server method throws an exception,
        /// which may occur in response to the <paramref name="cancellationToken"/> being canceled.
        /// </exception>
        /// <exception cref="RemoteMethodNotFoundException">
        /// Result task fails with this exception if the <paramref name="targetName"/> method has not been registered on the server.
        /// </exception>
        /// <exception cref="ArgumentNullException">If <paramref name="targetName"/> is null.</exception>
        /// <exception cref="ObjectDisposedException">If this instance of <see cref="JsonRpc"/> has been disposed.</exception>
        public Task InvokeWithCancellationAsync(string targetName, IReadOnlyList<object> arguments = null, CancellationToken cancellationToken = default(CancellationToken))
        {
            return this.InvokeWithCancellationAsync<object>(targetName, arguments, cancellationToken);
        }

        /// <summary>
        /// Invoke a method on the server and get back the result.
        /// </summary>
        /// <typeparam name="TResult">Type of the method result.</typeparam>
        /// <param name="targetName">The name of the method to invoke on the server. Must not be null or empty string.</param>
        /// <param name="arguments">Method arguments, must be serializable to JSON.</param>
        /// <param name="cancellationToken">The token whose cancellation should signal the server to stop processing this request.</param>
        /// <returns>A task that completes when the server method executes and returns the result.</returns>
        /// <exception cref="OperationCanceledException">
        /// Result task fails with this exception if the communication channel ends before the result gets back from the server
        /// or in response to the <paramref name="cancellationToken"/> being canceled.
        /// </exception>
        /// <exception cref="RemoteInvocationException">
        /// Result task fails with this exception if the server method throws an exception,
        /// which may occur in response to the <paramref name="cancellationToken"/> being canceled.
        /// </exception>
        /// <exception cref="RemoteMethodNotFoundException">
        /// Result task fails with this exception if the <paramref name="targetName"/> method has not been registered on the server.
        /// </exception>
        /// <exception cref="ArgumentNullException">If <paramref name="targetName"/> is null.</exception>
        /// <exception cref="ObjectDisposedException">If this instance of <see cref="JsonRpc"/> has been disposed.</exception>
        public Task<TResult> InvokeWithCancellationAsync<TResult>(string targetName, IReadOnlyList<object> arguments = null, CancellationToken cancellationToken = default(CancellationToken))
        {
            long id = Interlocked.Increment(ref this.nextId);
            return this.InvokeCoreAsync<TResult>(id, targetName, arguments, cancellationToken);
        }

        /// <summary>
        /// Invoke a method on the server and don't wait for its completion, fire-and-forget style.
        /// </summary>
        /// <remarks>
        /// Any error that happens on the server side is ignored.
        /// </remarks>
        /// <param name="targetName">The name of the method to invoke on the server. Must not be null or empty string.</param>
        /// <param name="argument">Method argument, must be serializable to JSON.</param>
        /// <returns>A task that completes when the notify request is sent to the channel to the server.</returns>
        /// <exception cref="ArgumentNullException">If <paramref name="targetName"/> is null.</exception>
        /// <exception cref="ObjectDisposedException">If this instance of <see cref="JsonRpc"/> has been disposed.</exception>
        public Task NotifyAsync(string targetName, object argument)
        {
            var arguments = new object[] { argument };

            int? id = null;
            return this.InvokeCoreAsync<object>(id, targetName, arguments, CancellationToken.None);
        }

        /// <summary>
        /// Invoke a method on the server and don't wait for its completion, fire-and-forget style.
        /// </summary>
        /// <remarks>
        /// Any error that happens on the server side is ignored.
        /// </remarks>
        /// <param name="targetName">The name of the method to invoke on the server. Must not be null or empty string.</param>
        /// <param name="arguments">Method arguments, must be serializable to JSON.</param>
        /// <returns>A task that completes when the notify request is sent to the channel to the server.</returns>
        /// <exception cref="ArgumentNullException">If <paramref name="targetName"/> is null.</exception>
        /// <exception cref="ObjectDisposedException">If this instance of <see cref="JsonRpc"/> has been disposed.</exception>
        public Task NotifyAsync(string targetName, params object[] arguments)
        {
            int? id = null;
            return this.InvokeCoreAsync<object>(id, targetName, arguments, CancellationToken.None);
        }

        /// <summary>
        /// Invoke a method on the server and don't wait for its completion, fire-and-forget style.  The parameter is passed as an object.
        /// </summary>
        /// <remarks>
        /// Any error that happens on the server side is ignored.
        /// </remarks>
        /// <param name="targetName">The name of the method to invoke on the server. Must not be null or empty string.</param>
        /// <param name="argument">Method argument, must be serializable to JSON.</param>
        /// <returns>A task that completes when the notify request is sent to the channel to the server.</returns>
        /// <exception cref="ArgumentNullException">If <paramref name="targetName"/> is null.</exception>
        /// <exception cref="ObjectDisposedException">If this instance of <see cref="JsonRpc"/> has been disposed.</exception>
        public Task NotifyWithParameterObjectAsync(string targetName, object argument = null)
        {
            // If argument is null, this indicates that the method does not take any parameters.
            object[] argumentToPass = argument == null ? null : new object[] { argument };

            int? id = null;

            return this.InvokeCoreAsync<object>(id, targetName, argumentToPass, CancellationToken.None, isParameterObject: true);
        }

        /// <summary>
        /// Performs application-defined tasks associated with freeing, releasing, or resetting unmanaged resources.
        /// </summary>
        public void Dispose()
        {
            this.Dispose(true);
            GC.SuppressFinalize(this);
        }

        /// <summary>
        /// Disposes managed and native resources held by this instance.
        /// </summary>
        /// <param name="disposing"><c>true</c> if being disposed; <c>false</c> if being finalized.</param>
        protected virtual void Dispose(bool disposing)
        {
            if (!this.disposed)
            {
                this.disposed = true;
                if (disposing)
                {
                    if (this.eventReceivers != null)
                    {
                        foreach (var receiver in this.eventReceivers)
                        {
                            receiver.Dispose();
                        }

                        this.eventReceivers = null;
                    }

                    var disconnectedEventArgs = new JsonRpcDisconnectedEventArgs(Resources.StreamDisposed, DisconnectedReason.Disposed);
                    this.OnJsonRpcDisconnected(disconnectedEventArgs);
                }
            }
        }

        /// <summary>
        /// Indicates whether the connection should be closed when the server throws an exception.
        /// </summary>
        /// <param name="ex">The <see cref="Exception"/> thrown from server that is potentially fatal.</param>
        /// <returns>A <see cref="bool"/> indicating if the streams should be closed.</returns>
        /// <remarks>
        /// This method is invoked within the context of an exception filter or when a task fails to complete and simply returns false by default.
        /// If the process should crash on an exception,
        /// calling <see cref="Environment.FailFast(string, Exception)"/> will produce such behavior.
        /// </remarks>
        protected virtual bool IsFatalException(Exception ex) => false;

        /// <summary>
        /// Invokes the specified RPC method.
        /// </summary>
        /// <typeparam name="TResult">RPC method return type.</typeparam>
        /// <param name="id">An identifier established by the Client that MUST contain a String, Number, or NULL value if included.
        /// If it is not included it is assumed to be a notification.</param>
        /// <param name="targetName">Name of the method to invoke.</param>
        /// <param name="arguments">Arguments to pass to the invoked method. If null, no arguments are passed.</param>
        /// <param name="cancellationToken">The token whose cancellation should signal the server to stop processing this request.</param>
        /// <returns>A task whose result is the deserialized response from the JSON-RPC server.</returns>
        protected virtual Task<TResult> InvokeCoreAsync<TResult>(long? id, string targetName, IReadOnlyList<object> arguments, CancellationToken cancellationToken)
        {
            return this.InvokeCoreAsync<TResult>(id, targetName, arguments, cancellationToken, isParameterObject: false);
        }

        /// <summary>
        /// Invokes the specified RPC method.
        /// </summary>
        /// <typeparam name="TResult">RPC method return type.</typeparam>
        /// <param name="id">An identifier established by the Client that MUST contain a String, Number, or NULL value if included.
        /// If it is not included it is assumed to be a notification.</param>
        /// <param name="targetName">Name of the method to invoke.</param>
        /// <param name="arguments">Arguments to pass to the invoked method. If null, no arguments are passed.</param>
        /// <param name="cancellationToken">The token whose cancellation should signal the server to stop processing this request.</param>
        /// <param name="isParameterObject">Value which indicates if parameter should be passed as an object.</param>
        /// <returns>A task whose result is the deserialized response from the JSON-RPC server.</returns>
        protected virtual async Task<TResult> InvokeCoreAsync<TResult>(long? id, string targetName, IReadOnlyList<object> arguments, CancellationToken cancellationToken, bool isParameterObject)
        {
            Requires.NotNullOrEmpty(targetName, nameof(targetName));

            cancellationToken.ThrowIfCancellationRequested();
            Verify.NotDisposed(this);

            var request = new JsonRpcRequest
            {
                Id = id,
                Method = targetName,
            };
            if (isParameterObject)
            {
                object argument = arguments;
                if (argument != null)
                {
                    if (arguments.Count != 1 || arguments[0] == null || !arguments[0].GetType().GetTypeInfo().IsClass)
                    {
                        throw new ArgumentException(Resources.ParameterNotObject);
                    }

                    argument = arguments[0];
                }

                request.Arguments = GetParamsObjectDictionary(argument);
            }
            else
            {
                request.Arguments = arguments ?? EmptyObjectArray;
            }

            using (var cts = CancellationTokenSource.CreateLinkedTokenSource(cancellationToken, this.disposeCts.Token))
            {
                if (!request.IsResponseExpected)
                {
                    await this.TransmitAsync(request, cts.Token).ConfigureAwait(false);
                    return default;
                }

                Verify.Operation(this.readLinesTask != null, Resources.InvalidBeforeListenHasStarted);
                var tcs = new TaskCompletionSource<TResult>();
                Action<JsonRpcMessage> dispatcher = (response) =>
                {
                    lock (this.dispatcherMapLock)
                    {
                        this.resultDispatcherMap.Remove(id.Value);
                    }

                    try
                    {
                        if (response == null)
                        {
                            tcs.TrySetCanceled();
                        }
                        else if (response is JsonRpcError error)
                        {
                            if (error.Error?.Code == JsonRpcErrorCode.RequestCanceled)
                            {
                                tcs.TrySetCanceled(cancellationToken.IsCancellationRequested ? cancellationToken : CancellationToken.None);
                            }
                            else
                            {
                                tcs.TrySetException(CreateExceptionFromRpcError(error, targetName));
                            }
                        }
                        else if (response is JsonRpcResult result)
                        {
                            tcs.TrySetResult(result.GetResult<TResult>());
                        }
                    }
                    catch (Exception ex)
                    {
                        tcs.TrySetException(ex);
                    }
                };

                var callData = new OutstandingCallData(tcs, dispatcher);
                lock (this.dispatcherMapLock)
                {
                    this.resultDispatcherMap.Add(id.Value, callData);
                }

                await this.TransmitAsync(request, cts.Token).ConfigureAwait(false);

                // Arrange for sending a cancellation message if canceled while we're waiting for a response.
                using (cancellationToken.Register(this.cancelPendingOutboundRequestAction, id.Value, useSynchronizationContext: false))
                {
                    // This task will be completed when the Response object comes back from the other end of the pipe
                    return await tcs.Task.ConfigureAwait(false);
                }
            }
        }

        /// <summary>
        /// Extracts a dictionary of property names and values from the specified params object.
        /// </summary>
        /// <param name="paramsObject">The params object supplied to <see cref="InvokeWithParameterObjectAsync{TResult}(string, object, CancellationToken)"/>.</param>
        /// <returns>A dictionary, or <c>null</c> if <paramref name="paramsObject"/> is null.</returns>
        private static Dictionary<string, object> GetParamsObjectDictionary(object paramsObject)
        {
            if (paramsObject == null)
            {
                return null;
            }

            var result = new Dictionary<string, object>(StringComparer.Ordinal);
            foreach (var property in paramsObject.GetType().GetTypeInfo().GetProperties(BindingFlags.FlattenHierarchy | BindingFlags.Public | BindingFlags.Instance))
            {
                if (property.GetMethod != null)
                {
                    result[property.Name] = property.GetValue(paramsObject);
                }
            }

            return result;
        }

        /// <summary>
        /// Creates a dictionary which maps a request method name to its clr method name via <see cref="JsonRpcMethodAttribute" /> value.
        /// </summary>
        /// <param name="target">Object to reflect over and analyze its methods.</param>
        /// <returns>Dictionary which maps a request method name to its clr method name.</returns>
        private static Dictionary<string, List<MethodSignatureAndTarget>> GetRequestMethodToClrMethodMap(object target)
        {
            Requires.NotNull(target, nameof(target));

            var clrMethodToRequestMethodMap = new Dictionary<string, string>(StringComparer.Ordinal);
            var requestMethodToClrMethodNameMap = new Dictionary<string, string>(StringComparer.Ordinal);
            var requestMethodToDelegateMap = new Dictionary<string, List<MethodSignatureAndTarget>>(StringComparer.Ordinal);
            var candidateAliases = new Dictionary<string, string>(StringComparer.Ordinal);

            var mapping = new MethodNameMap(target.GetType().GetTypeInfo());

            for (TypeInfo t = target.GetType().GetTypeInfo(); t != null && t != typeof(object).GetTypeInfo(); t = t.BaseType?.GetTypeInfo())
            {
                // As we enumerate methods, skip accessor methods
                foreach (MethodInfo method in t.DeclaredMethods.Where(m => !m.IsSpecialName))
                {
                    var requestName = mapping.GetRpcMethodName(method);

                    if (!requestMethodToDelegateMap.TryGetValue(requestName, out var methodTargetList))
                    {
                        methodTargetList = new List<MethodSignatureAndTarget>();
                        requestMethodToDelegateMap.Add(requestName, methodTargetList);
                    }

                    // Verify that all overloads of this CLR method also claim the same request method name.
                    if (clrMethodToRequestMethodMap.TryGetValue(method.Name, out string previousRequestNameUse))
                    {
                        if (!string.Equals(previousRequestNameUse, requestName, StringComparison.Ordinal))
                        {
                            Requires.Fail(Resources.ConflictingMethodNameAttribute, method.Name, nameof(JsonRpcMethodAttribute), nameof(JsonRpcMethodAttribute.Name));
                        }
                    }
                    else
                    {
                        clrMethodToRequestMethodMap.Add(method.Name, requestName);
                    }

                    // Verify that all CLR methods that want to use this request method name are overloads of each other.
                    if (requestMethodToClrMethodNameMap.TryGetValue(requestName, out string previousClrNameUse))
                    {
                        if (!string.Equals(method.Name, previousClrNameUse, StringComparison.Ordinal))
                        {
                            Requires.Fail(Resources.ConflictingMethodAttributeValue, method.Name, previousClrNameUse, requestName);
                        }
                    }
                    else
                    {
                        requestMethodToClrMethodNameMap.Add(requestName, method.Name);
                    }

                    // Skip this method if its signature matches one from a derived type we have already scanned.
                    MethodSignatureAndTarget methodTarget = new MethodSignatureAndTarget(method, target);
                    if (methodTargetList.Contains(methodTarget))
                    {
                        continue;
                    }

                    methodTargetList.Add(methodTarget);

                    // If no explicit attribute has been applied, and the method ends with Async,
                    // register a request method name that does not include Async as well.
                    var attribute = mapping.FindAttribute(method);
                    if (attribute == null && method.Name.EndsWith(ImpliedMethodNameAsyncSuffix, StringComparison.Ordinal))
                    {
                        string nonAsyncMethodName = method.Name.Substring(0, method.Name.Length - ImpliedMethodNameAsyncSuffix.Length);
                        if (!candidateAliases.ContainsKey(nonAsyncMethodName))
                        {
                            candidateAliases.Add(nonAsyncMethodName, method.Name);
                        }
                    }
                }
            }

            // Now that all methods have been discovered, add the candidate aliases
            // if it would not introduce any collisions.
            foreach (var candidateAlias in candidateAliases)
            {
                if (!requestMethodToClrMethodNameMap.ContainsKey(candidateAlias.Key))
                {
                    requestMethodToClrMethodNameMap.Add(candidateAlias.Key, candidateAlias.Value);
                    requestMethodToDelegateMap[candidateAlias.Key] = requestMethodToDelegateMap[candidateAlias.Value].ToList();
                }
            }

            return requestMethodToDelegateMap;
        }

        private static RemoteRpcException CreateExceptionFromRpcError(JsonRpcError response, string targetName)
        {
            Requires.NotNull(response, nameof(response));

            switch (response.Error.Code)
            {
                case JsonRpcErrorCode.InvalidParams:
                case JsonRpcErrorCode.MethodNotFound:
                    return new RemoteMethodNotFoundException(response.Error.Message, targetName);

                default:
                    return new RemoteInvocationException(response.Error.Message, response.Error.ErrorStack, response.Error.ErrorCode, response.Error.Data);
            }
        }

        private static JsonRpcError CreateError(object id, Exception exception)
        {
            if (exception == null)
            {
                throw new ArgumentNullException(nameof(exception));
            }

            exception = StripExceptionToInnerException(exception);

            var data = new { stack = exception.StackTrace, code = exception.HResult.ToString(CultureInfo.InvariantCulture) };
            return new JsonRpcError
            {
                Id = id,
                Error = new JsonRpcError.ErrorDetail
                {
                    Code = JsonRpcErrorCode.InvocationError,
                    Message = exception.Message,
                    Data = data,
                },
            };
        }

        private static Exception StripExceptionToInnerException(Exception exception)
        {
            if (exception is TargetInvocationException || (exception is AggregateException && exception.InnerException != null))
            {
                // Never let the outer (TargetInvocationException) escape because the inner is the interesting one to the caller, the outer is due to
                // the fact that we are using reflection.
                return exception.InnerException;
            }

            return exception;
        }

        /// <summary>
        /// Extracts the literal <see cref="Task{T}"/> type from the type hierarchy of a given type.
        /// </summary>
        /// <param name="taskTypeInfo">The original type of the value returned from an RPC-invoked method.</param>
        /// <param name="taskOfTTypeInfo">Receives the <see cref="Task{T}"/> type that is a base type of <paramref name="taskTypeInfo"/>, if found.</param>
        /// <returns><c>true</c> if <see cref="Task{T}"/> could be found in the type hierarchy; otherwise <c>false</c>.</returns>
        private static bool TryGetTaskOfTType(TypeInfo taskTypeInfo, out TypeInfo taskOfTTypeInfo)
        {
            Requires.NotNull(taskTypeInfo, nameof(taskTypeInfo));

            while (taskTypeInfo != null)
            {
                if (IsTaskOfT(taskTypeInfo))
                {
                    taskOfTTypeInfo = taskTypeInfo;
                    return true;
                }

                taskTypeInfo = taskTypeInfo.BaseType?.GetTypeInfo();
            }

            taskOfTTypeInfo = null;
            return false;

            bool IsTaskOfT(TypeInfo typeInfo) => typeInfo.IsGenericType && typeInfo.GetGenericTypeDefinition() == typeof(Task<>);
        }

        private async Task<JsonRpcMessage> DispatchIncomingRequestAsync(JsonRpcRequest request)
        {
            Requires.NotNull(request, nameof(request));

            CancellationTokenSource localMethodCancellationSource = null;
            try
            {
                TargetMethod targetMethod = null;
                lock (this.syncObject)
                {
                    if (this.targetRequestMethodToClrMethodMap.Count == 0)
                    {
                        string message = string.Format(CultureInfo.CurrentCulture, Resources.DroppingRequestDueToNoTargetObject, request.Method);
                        return new JsonRpcError
                        {
                            Id = request.Id,
                            Error = new JsonRpcError.ErrorDetail
                            {
                                Code = JsonRpcErrorCode.MethodNotFound,
                                Message = message,
                            },
                        };
                    }

                    if (this.targetRequestMethodToClrMethodMap.TryGetValue(request.Method, out var candidateTargets))
                    {
                        targetMethod = new TargetMethod(request, candidateTargets);
                    }
                }

                if (targetMethod == null)
                {
                    return new JsonRpcError
                    {
                        Id = request.Id,
                        Error = new JsonRpcError.ErrorDetail
                        {
                            Code = JsonRpcErrorCode.MethodNotFound,
                            Message = string.Format(CultureInfo.CurrentCulture, Resources.RpcMethodNameNotFound, request.Method),
                        },
                    };
                }
                else if (!targetMethod.IsFound)
                {
                    return new JsonRpcError
                    {
                        Id = request.Id,
                        Error = new JsonRpcError.ErrorDetail
                        {
                            Code = JsonRpcErrorCode.InvalidParams,
                            Message = targetMethod.LookupErrorMessage,
                        },
                    };
                }

                // Add cancelation to inboundCancellationSources before yielding to ensure that
                // it cannot be preempted by the cancellation request that would try to set it
                // Fix for https://github.com/Microsoft/vs-streamjsonrpc/issues/56
                var cancellationToken = CancellationToken.None;
                if (targetMethod.AcceptsCancellationToken && request.IsResponseExpected)
                {
                    localMethodCancellationSource = this.CancelLocallyInvokedMethodsWhenConnectionIsClosed
                        ? CancellationTokenSource.CreateLinkedTokenSource(this.disposeCts.Token)
                        : new CancellationTokenSource();
                    cancellationToken = localMethodCancellationSource.Token;
                    lock (this.dispatcherMapLock)
                    {
                        this.inboundCancellationSources.Add(request.Id, localMethodCancellationSource);
                    }
                }

                // Yield now so method invocation is async and we can proceed to handle other requests meanwhile.
                // IMPORTANT: This should be the first await in this async method,
                //            and no other await should be between this one and actually invoking the target method.
                //            This is crucial to the guarantee that method invocation order is preserved from client to server
                //            when a single-threaded SynchronizationContext is applied.
                await this.SynchronizationContextOrDefault;
                object result = targetMethod.Invoke(cancellationToken);
                if (!(result is Task resultingTask))
                {
                    return new JsonRpcResult
                    {
                        Id = request.Id,
                        Result = result,
                    };
                }

                return await resultingTask.ContinueWith(
                    this.handleInvocationTaskResultDelegate,
                    request.Id,
                    CancellationToken.None,
                    TaskContinuationOptions.ExecuteSynchronously,
                    TaskScheduler.Default).ConfigureAwait(false);
            }
            catch (Exception ex) when (!this.IsFatalException(StripExceptionToInnerException(ex)))
            {
                return CreateError(request.Id, ex);
            }
            finally
            {
                if (localMethodCancellationSource != null)
                {
                    lock (this.dispatcherMapLock)
                    {
                        this.inboundCancellationSources.Remove(request.Id);
                    }

                    // Be sure to dispose the CTS because it may be linked to our long-lived disposal token
                    // and otherwise cause a memory leak.
                    localMethodCancellationSource.Dispose();
                }
            }
        }

        private JsonRpcMessage HandleInvocationTaskResult(object id, Task t)
        {
            if (t == null)
            {
                throw new ArgumentNullException(nameof(t));
            }

            if (!t.IsCompleted)
            {
                throw new ArgumentException(Resources.TaskNotCompleted, nameof(t));
            }

            if (t.IsFaulted)
            {
                var exception = StripExceptionToInnerException(t.Exception);
                if (this.IsFatalException(exception))
                {
                    var e = new JsonRpcDisconnectedEventArgs(
                        string.Format(CultureInfo.CurrentCulture, Resources.FatalExceptionWasThrown, exception.GetType(), exception.Message),
                        DisconnectedReason.FatalException,
                        exception);

                    this.OnJsonRpcDisconnected(e);
                }

                return CreateError(id, t.Exception);
            }

            if (t.IsCanceled)
            {
                return new JsonRpcError
                {
                    Id = id,
                    Error = new JsonRpcError.ErrorDetail
                    {
                        Code = JsonRpcErrorCode.RequestCanceled,
                        Message = Resources.TaskWasCancelled,
                    },
                };
            }

            // If t is a Task<SomeType>, it will have Result property.
            // If t is just a Task, there is no Result property on it.
            // We can't really write direct code to deal with Task<T>, since we have no idea of T in this context, so we simply use reflection to
            // read the result at runtime.
            // Make sure we're prepared for Task<T>-derived types, by walking back up to the actual type in order to find the Result property.
            object taskResult = null;
            if (TryGetTaskOfTType(t.GetType().GetTypeInfo(), out TypeInfo taskOfTTypeInfo))
            {
#pragma warning disable VSTHRD002 // misfiring analyzer https://github.com/Microsoft/vs-threading/issues/60
#pragma warning disable VSTHRD102 // misfiring analyzer https://github.com/Microsoft/vs-threading/issues/60
                const string ResultPropertyName = nameof(Task<int>.Result);
#pragma warning restore VSTHRD002
#pragma warning restore VSTHRD102

                PropertyInfo resultProperty = taskOfTTypeInfo.GetDeclaredProperty(ResultPropertyName);
                Assumes.NotNull(resultProperty);
                taskResult = resultProperty.GetValue(t);
            }

            return new JsonRpcResult
            {
                Id = id,
                Result = taskResult,
            };
        }

        private void OnJsonRpcDisconnected(JsonRpcDisconnectedEventArgs eventArgs)
        {
            EventHandler<JsonRpcDisconnectedEventArgs> handlersToInvoke = null;
            lock (this.disconnectedEventLock)
            {
                if (this.hasDisconnectedEventBeenRaised)
                {
                    // Someone else has done all this work.
                    return;
                }
                else
                {
                    this.hasDisconnectedEventBeenRaised = true;
                    handlersToInvoke = this.DisconnectedPrivate;
                    this.DisconnectedPrivate = null;
                }
            }

            try
            {
                // Fire the event first so that subscribers can interact with a non-disposed stream
                handlersToInvoke?.Invoke(this, eventArgs);
            }
            finally
            {
                // Dispose the stream and cancel pending requests in the finally block
                // So this is executed even if Disconnected event handler throws.
                this.disposeCts.Cancel();
                (this.MessageHandler as IDisposable)?.Dispose();
                this.CancelPendingRequests();

                // Ensure the Task we may have returned from Completion is completed.
                if (eventArgs.Exception != null)
                {
                    this.completionSource.TrySetException(eventArgs.Exception);
                }
                else
                {
                    this.completionSource.TrySetResult(true);
                }
            }
        }

        private async Task ReadAndHandleRequestsAsync()
        {
            JsonRpcDisconnectedEventArgs disconnectedEventArgs = null;

            try
            {
                while (!this.disposed)
                {
                    JsonRpcMessage protocolMessage = null;
                    try
                    {
                        protocolMessage = await this.MessageHandler.ReadAsync(this.disposeCts.Token).ConfigureAwait(false);
                    }
                    catch (OperationCanceledException)
                    {
                    }
                    catch (ObjectDisposedException)
                    {
                    }
                    catch (Exception exception)
                    {
                        var e = new JsonRpcDisconnectedEventArgs(
                            string.Format(CultureInfo.CurrentCulture, Resources.ReadingJsonRpcStreamFailed, exception.GetType().Name, exception.Message),
                            exception is JsonException ? DisconnectedReason.ParseError : DisconnectedReason.StreamError,
                            exception);

                        // Fatal error. Raise disconnected event.
                        this.OnJsonRpcDisconnected(e);
                        break;
                    }

                    if (protocolMessage == null)
                    {
                        // End of stream reached
                        disconnectedEventArgs = new JsonRpcDisconnectedEventArgs(Resources.ReachedEndOfStream, DisconnectedReason.Disposed);
                        break;
                    }

                    this.HandleRpcAsync(protocolMessage).Forget(); // all exceptions are handled internally
                }
            }
            finally
            {
                this.completionSource.TrySetResult(true);
                if (disconnectedEventArgs == null)
                {
                    disconnectedEventArgs = new JsonRpcDisconnectedEventArgs(Resources.StreamDisposed, DisconnectedReason.Disposed);
                }

                this.OnJsonRpcDisconnected(disconnectedEventArgs);
            }
        }

        private async Task HandleRpcAsync(JsonRpcMessage rpc)
        {
            Requires.NotNull(rpc, nameof(rpc));
            try
            {
                if (rpc is JsonRpcRequest request)
                {
                    // We can't accept a request that requires a response if we can't write.
                    Verify.Operation(!request.IsResponseExpected || this.MessageHandler.CanWrite, Resources.StreamMustBeWriteable);

                    if (request.IsNotification && request.Method == CancelRequestSpecialMethod)
                    {
                        await this.HandleCancellationNotificationAsync(request).ConfigureAwait(false);
                        return;
                    }

                    JsonRpcMessage result = await this.DispatchIncomingRequestAsync(request).ConfigureAwait(false);

                    if (request.IsResponseExpected)
                    {
                        try
                        {
                            await this.TransmitAsync(result, this.disposeCts.Token).ConfigureAwait(false);
                        }
                        catch (OperationCanceledException)
                        {
                        }
                        catch (ObjectDisposedException)
                        {
                        }
                        catch (Exception exception)
                        {
                            var e = new JsonRpcDisconnectedEventArgs(
                                string.Format(CultureInfo.CurrentCulture, Resources.ErrorWritingJsonRpcResult, exception.GetType().Name, exception.Message),
                                DisconnectedReason.StreamError,
                                exception);

                            // Fatal error. Raise disconnected event.
                            this.OnJsonRpcDisconnected(e);
                        }
                    }
                }
                else if (rpc is IJsonRpcMessageWithId resultOrError)
                {
                    OutstandingCallData data = null;
                    lock (this.dispatcherMapLock)
                    {
                        long id = (long)resultOrError.Id;
                        if (this.resultDispatcherMap.TryGetValue(id, out data))
                        {
                            this.resultDispatcherMap.Remove(id);
                        }
                    }

                    if (data != null)
                    {
                        // Complete the caller's request with the response asynchronously so it doesn't delay handling of other JsonRpc messages.
                        await TaskScheduler.Default.SwitchTo(alwaysYield: true);
                        data.CompletionHandler(rpc);
                    }
                }
                else
                {
                    // Not a request or result/error. Raise disconnected event.
                    this.OnJsonRpcDisconnected(new JsonRpcDisconnectedEventArgs(
                        Resources.UnrecognizedIncomingJsonRpc,
                        DisconnectedReason.ParseError));
                }
            }
            catch (Exception ex)
            {
                var eventArgs = new JsonRpcDisconnectedEventArgs(
                    string.Format(CultureInfo.CurrentCulture, Resources.UnexpectedErrorProcessingJsonRpc, ex.Message),
                    DisconnectedReason.ParseError,
                    ex);

                // Fatal error. Raise disconnected event.
                this.OnJsonRpcDisconnected(eventArgs);
            }
        }

        private async Task HandleCancellationNotificationAsync(JsonRpcRequest request)
        {
            Requires.NotNull(request, nameof(request));

            if (request.TryGetArgumentByNameOrIndex("id", -1, null, out object id))
            {
                CancellationTokenSource cts;
                lock (this.dispatcherMapLock)
                {
                    this.inboundCancellationSources.TryGetValue(id, out cts);
                }

<<<<<<< HEAD
                if (cts != null)
                {
                    // This cancellation token is the one that is passed to the server method.
                    // It may have callbacks registered on cancellation.
                    // Cancel it asynchronously to ensure that these callbacks do not delay handling of other json rpc messages.
                    await TaskScheduler.Default.SwitchTo(alwaysYield: true);
                    cts.Cancel();
                }
=======
            if (cts != null)
            {
                // This cancellation token is the one that is passed to the server method.
                // It may have callbacks registered on cancellation.
                // Cancel it asynchronously to ensure that these callbacks do not delay handling of other json rpc messages.
                await TaskScheduler.Default.SwitchTo(alwaysYield: true);
                try
                {
                    cts.Cancel();
                }
                catch (ObjectDisposedException)
                {
                    // There is a race condition between when we retrieve the CTS and actually call Cancel,
                    // vs. another thread that disposes the CTS at the conclusion of the method invocation.
                    // It cannot be prevented, so just swallow it since the method executed successfully.
                }
>>>>>>> fae4f2ab
            }
        }

        private void CancelPendingRequests()
        {
            OutstandingCallData[] pendingRequests;
            lock (this.dispatcherMapLock)
            {
                pendingRequests = this.resultDispatcherMap.Values.ToArray();
            }

            foreach (OutstandingCallData pendingRequest in pendingRequests)
            {
                pendingRequest.CompletionHandler(null);
            }
        }

        /// <summary>
        /// Cancels an individual outbound pending request.
        /// </summary>
        /// <param name="state">The ID associated with the request to be canceled.</param>
        private void CancelPendingOutboundRequest(object state)
        {
            Requires.NotNull(state, nameof(state));
            Task.Run(async delegate
            {
                if (!this.disposed)
                {
                    var cancellationMessage = new JsonRpcRequest
                    {
                        Method = CancelRequestSpecialMethod,
                        NamedArguments = new Dictionary<string, object>
                        {
                            { "id", state },
                        },
                    };
                    await this.TransmitAsync(cancellationMessage, this.disposeCts.Token).ConfigureAwait(false);
                }
            }).Forget();
        }

#pragma warning disable AvoidAsyncSuffix // Avoid Async suffix
        private ValueTask TransmitAsync(JsonRpcMessage message, CancellationToken cancellationToken)
#pragma warning restore AvoidAsyncSuffix // Avoid Async suffix
        {
            return this.MessageHandler.WriteAsync(message, cancellationToken);
        }

        /// <summary>
        /// Throws an exception if we have already started listening,
        /// unless <see cref="AllowModificationWhileListening"/> is <c>true</c>.
        /// </summary>
        private void ThrowIfConfigurationLocked()
        {
            Verify.Operation(!this.startedListening || this.AllowModificationWhileListening, Resources.MustNotBeListening);
        }

        internal class MethodNameMap
        {
            private readonly List<InterfaceMapping> interfaceMaps;

            internal MethodNameMap(TypeInfo typeInfo)
            {
                Requires.NotNull(typeInfo, nameof(typeInfo));
#if NET46 || NETSTANDARD2_0
                this.interfaceMaps = typeInfo.ImplementedInterfaces.Select(i => typeInfo.GetInterfaceMap(i)).ToList();
#else
                this.interfaceMaps = new List<InterfaceMapping>();
#endif
            }

            internal string GetRpcMethodName(MethodInfo method)
            {
                Requires.NotNull(method, nameof(method));

                return this.FindAttribute(method)?.Name ?? method.Name;
            }

            internal JsonRpcMethodAttribute FindAttribute(MethodInfo method)
            {
                Requires.NotNull(method, nameof(method));

                // Get the custom attribute, which may appear on the method itself or the interface definition of the method where applicable.
                var attribute = (JsonRpcMethodAttribute)method.GetCustomAttribute(typeof(JsonRpcMethodAttribute));
                if (attribute == null)
                {
                    attribute = (JsonRpcMethodAttribute)this.FindMethodOnInterface(method)?.GetCustomAttribute(typeof(JsonRpcMethodAttribute));
                }

                return attribute;
            }

            private MethodInfo FindMethodOnInterface(MethodInfo methodImpl)
            {
                Requires.NotNull(methodImpl, nameof(methodImpl));

                foreach (var map in this.interfaceMaps)
                {
                    int methodIndex = Array.IndexOf(map.TargetMethods, methodImpl);
                    if (methodIndex >= 0)
                    {
                        return map.InterfaceMethods[methodIndex];
                    }
                }

                return null;
            }
        }

        private class OutstandingCallData
        {
            internal OutstandingCallData(object taskCompletionSource, Action<JsonRpcMessage> completionHandler)
            {
                this.TaskCompletionSource = taskCompletionSource;
                this.CompletionHandler = completionHandler;
            }

            internal object TaskCompletionSource { get; }

            internal Action<JsonRpcMessage> CompletionHandler { get; }
        }

        private class EventReceiver : IDisposable
        {
            private static readonly MethodInfo OnEventRaisedMethodInfo = typeof(EventReceiver).GetTypeInfo().DeclaredMethods.Single(m => m.Name == nameof(OnEventRaised));
            private readonly JsonRpc jsonRpc;
            private readonly object server;
            private readonly EventInfo eventInfo;
            private readonly Delegate registeredHandler;
            private readonly string rpcEventName;

            internal EventReceiver(JsonRpc jsonRpc, object server, EventInfo eventInfo, JsonRpcTargetOptions options)
            {
                Requires.NotNull(jsonRpc, nameof(jsonRpc));
                Requires.NotNull(server, nameof(server));
                Requires.NotNull(eventInfo, nameof(eventInfo));

                options = options ?? JsonRpcTargetOptions.Default;

                this.jsonRpc = jsonRpc;
                this.server = server;
                this.eventInfo = eventInfo;

                this.rpcEventName = options.EventNameTransform != null ? options.EventNameTransform(eventInfo.Name) : eventInfo.Name;

                try
                {
                    // This might throw if our EventHandler-modeled method doesn't "fit" the event delegate signature.
                    // It will work for EventHandler and EventHandler<T>, at least.
                    // If we want to support more, we'll likely have to use lightweight code-gen to generate a method
                    // with the right signature.
                    this.registeredHandler = OnEventRaisedMethodInfo.CreateDelegate(eventInfo.EventHandlerType, this);
                }
                catch (ArgumentException ex)
                {
                    throw new NotSupportedException("Unsupported event handler type for: " + eventInfo.Name, ex);
                }

                eventInfo.AddEventHandler(server, this.registeredHandler);
            }

            public void Dispose()
            {
                this.eventInfo.RemoveEventHandler(this.server, this.registeredHandler);
            }

            private void OnEventRaised(object sender, EventArgs args)
            {
                this.jsonRpc.NotifyAsync(this.rpcEventName, new object[] { args }).Forget();
            }
        }
    }
}<|MERGE_RESOLUTION|>--- conflicted
+++ resolved
@@ -1495,33 +1495,23 @@
                     this.inboundCancellationSources.TryGetValue(id, out cts);
                 }
 
-<<<<<<< HEAD
                 if (cts != null)
                 {
                     // This cancellation token is the one that is passed to the server method.
                     // It may have callbacks registered on cancellation.
                     // Cancel it asynchronously to ensure that these callbacks do not delay handling of other json rpc messages.
                     await TaskScheduler.Default.SwitchTo(alwaysYield: true);
-                    cts.Cancel();
-                }
-=======
-            if (cts != null)
-            {
-                // This cancellation token is the one that is passed to the server method.
-                // It may have callbacks registered on cancellation.
-                // Cancel it asynchronously to ensure that these callbacks do not delay handling of other json rpc messages.
-                await TaskScheduler.Default.SwitchTo(alwaysYield: true);
-                try
-                {
-                    cts.Cancel();
-                }
-                catch (ObjectDisposedException)
-                {
-                    // There is a race condition between when we retrieve the CTS and actually call Cancel,
-                    // vs. another thread that disposes the CTS at the conclusion of the method invocation.
-                    // It cannot be prevented, so just swallow it since the method executed successfully.
-                }
->>>>>>> fae4f2ab
+                    try
+                    {
+                        cts.Cancel();
+                    }
+                    catch (ObjectDisposedException)
+                    {
+                        // There is a race condition between when we retrieve the CTS and actually call Cancel,
+                        // vs. another thread that disposes the CTS at the conclusion of the method invocation.
+                        // It cannot be prevented, so just swallow it since the method executed successfully.
+                    }
+                }
             }
         }
 
