--- conflicted
+++ resolved
@@ -1567,11 +1567,7 @@
                     // Any exceptions from the relay will be returned back to the origin since we catch all exceptions here.  The message being relayed to the
                     // server would share the same id as the message sent from origin. We just take the message objec wholesale and pass it along to the
                     // other side.
-<<<<<<< HEAD
-                    if (remoteRpcTargets.Any())
-=======
                     if (!localRemoteTargets.IsEmpty)
->>>>>>> 2c590439
                     {
                         if (request.IsResponseExpected)
                         {
