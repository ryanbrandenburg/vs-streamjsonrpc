--- conflicted
+++ resolved
@@ -264,14 +264,6 @@
         /// </summary>
         public JsonSerializer JsonSerializer { get; }
 
-<<<<<<< HEAD
-=======
-        /// <summary>
-        /// Gets or sets the formatting to use when serializing JSON-RPC messages.
-        /// </summary>
-        /// <value>The default value is <see cref="Formatting.Indented"/>.</value>
-        public Formatting JsonSerializerFormatting { get; set; } = Formatting.Indented;
-
         /// <summary>
         /// Gets or sets a value indicating whether to cancel all methods dispatched locally
         /// that accept a <see cref="CancellationToken"/> when the connection with the remote party is closed.
@@ -289,7 +281,6 @@
             }
         }
 
->>>>>>> 5d09aa64
         private JsonSerializerSettings MessageJsonSerializerSettings { get; }
 
         private JsonSerializerSettings MessageJsonDeserializerSettings { get; }
